--- conflicted
+++ resolved
@@ -483,14 +483,8 @@
 
 func (r *OnLedgerRequestData) FungibleTokens() *FungibleTokens {
 	amount := r.output.Deposit()
-<<<<<<< HEAD
 	tokens := r.output.NativeTokenSet()
-	return NewAssets(amount, tokens)
-=======
-	var tokens iotago.NativeTokens
-	tokens = r.output.NativeTokenSet()
 	return NewFungibleTokens(amount, tokens)
->>>>>>> b8837ee5
 }
 
 func (r *OnLedgerRequestData) GasBudget() uint64 {
