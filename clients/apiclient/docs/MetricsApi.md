# \MetricsApi

All URIs are relative to *http://localhost*

Method | HTTP request | Description
------------- | ------------- | -------------
[**GetChainMetrics**](MetricsApi.md#GetChainMetrics) | **Get** /metrics/chain/{chainID} | Get chain specific metrics.
[**GetChainPipeMetrics**](MetricsApi.md#GetChainPipeMetrics) | **Get** /metrics/chain/{chainID}/pipe | Get chain pipe event metrics.
[**GetChainWorkflowMetrics**](MetricsApi.md#GetChainWorkflowMetrics) | **Get** /metrics/chain/{chainID}/workflow | Get chain workflow metrics.
[**GetL1Metrics**](MetricsApi.md#GetL1Metrics) | **Get** /metrics/l1 | Get accumulated metrics.



## GetChainMetrics

> ChainMessageMetrics GetChainMetrics(ctx, chainID).Execute()

Get chain specific metrics.

### Example

```go
package main

import (
    "context"
    "fmt"
    "os"
    openapiclient "./openapi"
)

func main() {
    chainID := "chainID_example" // string | ChainID (Bech32)

    configuration := openapiclient.NewConfiguration()
    apiClient := openapiclient.NewAPIClient(configuration)
    resp, r, err := apiClient.MetricsApi.GetChainMetrics(context.Background(), chainID).Execute()
    if err != nil {
        fmt.Fprintf(os.Stderr, "Error when calling `MetricsApi.GetChainMetrics``: %v\n", err)
        fmt.Fprintf(os.Stderr, "Full HTTP response: %v\n", r)
    }
    // response from `GetChainMetrics`: ChainMessageMetrics
    fmt.Fprintf(os.Stdout, "Response from `MetricsApi.GetChainMetrics`: %v\n", resp)
}
```

### Path Parameters


Name | Type | Description  | Notes
------------- | ------------- | ------------- | -------------
**ctx** | **context.Context** | context for authentication, logging, cancellation, deadlines, tracing, etc.
**chainID** | **string** | ChainID (Bech32) | 

### Other Parameters

Other parameters are passed through a pointer to a apiGetChainMetricsRequest struct via the builder pattern


Name | Type | Description  | Notes
------------- | ------------- | ------------- | -------------


### Return type

[**ChainMessageMetrics**](ChainMessageMetrics.md)

### Authorization

[Authorization](../README.md#Authorization)

### HTTP request headers

- **Content-Type**: Not defined
- **Accept**: application/json

[[Back to top]](#) [[Back to API list]](../README.md#documentation-for-api-endpoints)
[[Back to Model list]](../README.md#documentation-for-models)
[[Back to README]](../README.md)


## GetChainPipeMetrics

> ConsensusPipeMetrics GetChainPipeMetrics(ctx, chainID).Execute()

Get chain pipe event metrics.

### Example

```go
package main

import (
    "context"
    "fmt"
    "os"
    openapiclient "./openapi"
)

func main() {
    chainID := "chainID_example" // string | ChainID (Bech32)

    configuration := openapiclient.NewConfiguration()
    apiClient := openapiclient.NewAPIClient(configuration)
    resp, r, err := apiClient.MetricsApi.GetChainPipeMetrics(context.Background(), chainID).Execute()
    if err != nil {
        fmt.Fprintf(os.Stderr, "Error when calling `MetricsApi.GetChainPipeMetrics``: %v\n", err)
        fmt.Fprintf(os.Stderr, "Full HTTP response: %v\n", r)
    }
    // response from `GetChainPipeMetrics`: ConsensusPipeMetrics
    fmt.Fprintf(os.Stdout, "Response from `MetricsApi.GetChainPipeMetrics`: %v\n", resp)
}
```

### Path Parameters


Name | Type | Description  | Notes
------------- | ------------- | ------------- | -------------
**ctx** | **context.Context** | context for authentication, logging, cancellation, deadlines, tracing, etc.
**chainID** | **string** | ChainID (Bech32) | 

### Other Parameters

Other parameters are passed through a pointer to a apiGetChainPipeMetricsRequest struct via the builder pattern


Name | Type | Description  | Notes
------------- | ------------- | ------------- | -------------


### Return type

[**ConsensusPipeMetrics**](ConsensusPipeMetrics.md)

### Authorization

[Authorization](../README.md#Authorization)

### HTTP request headers

- **Content-Type**: Not defined
- **Accept**: application/json

[[Back to top]](#) [[Back to API list]](../README.md#documentation-for-api-endpoints)
[[Back to Model list]](../README.md#documentation-for-models)
[[Back to README]](../README.md)


## GetChainWorkflowMetrics

> ConsensusWorkflowMetrics GetChainWorkflowMetrics(ctx, chainID).Execute()

Get chain workflow metrics.

### Example

```go
package main

import (
    "context"
    "fmt"
    "os"
    openapiclient "./openapi"
)

func main() {
    chainID := "chainID_example" // string | ChainID (Bech32)

    configuration := openapiclient.NewConfiguration()
    apiClient := openapiclient.NewAPIClient(configuration)
    resp, r, err := apiClient.MetricsApi.GetChainWorkflowMetrics(context.Background(), chainID).Execute()
    if err != nil {
        fmt.Fprintf(os.Stderr, "Error when calling `MetricsApi.GetChainWorkflowMetrics``: %v\n", err)
        fmt.Fprintf(os.Stderr, "Full HTTP response: %v\n", r)
    }
    // response from `GetChainWorkflowMetrics`: ConsensusWorkflowMetrics
    fmt.Fprintf(os.Stdout, "Response from `MetricsApi.GetChainWorkflowMetrics`: %v\n", resp)
}
```

### Path Parameters


Name | Type | Description  | Notes
------------- | ------------- | ------------- | -------------
**ctx** | **context.Context** | context for authentication, logging, cancellation, deadlines, tracing, etc.
**chainID** | **string** | ChainID (Bech32) | 

### Other Parameters

Other parameters are passed through a pointer to a apiGetChainWorkflowMetricsRequest struct via the builder pattern


Name | Type | Description  | Notes
------------- | ------------- | ------------- | -------------


### Return type

[**ConsensusWorkflowMetrics**](ConsensusWorkflowMetrics.md)

### Authorization

[Authorization](../README.md#Authorization)

### HTTP request headers

- **Content-Type**: Not defined
- **Accept**: application/json

[[Back to top]](#) [[Back to API list]](../README.md#documentation-for-api-endpoints)
[[Back to Model list]](../README.md#documentation-for-models)
[[Back to README]](../README.md)


## GetL1Metrics

<<<<<<< HEAD
> ChainMessageMetrics GetL1Metrics(ctx).Execute()
=======
> NodeMessageMetrics GetL1Metrics(ctx).Execute()
>>>>>>> 2d041135

Get accumulated metrics.

### Example

```go
package main

import (
    "context"
    "fmt"
    "os"
    openapiclient "./openapi"
)

func main() {

    configuration := openapiclient.NewConfiguration()
    apiClient := openapiclient.NewAPIClient(configuration)
    resp, r, err := apiClient.MetricsApi.GetL1Metrics(context.Background()).Execute()
    if err != nil {
        fmt.Fprintf(os.Stderr, "Error when calling `MetricsApi.GetL1Metrics``: %v\n", err)
        fmt.Fprintf(os.Stderr, "Full HTTP response: %v\n", r)
    }
<<<<<<< HEAD
    // response from `GetL1Metrics`: ChainMessageMetrics
=======
    // response from `GetL1Metrics`: NodeMessageMetrics
>>>>>>> 2d041135
    fmt.Fprintf(os.Stdout, "Response from `MetricsApi.GetL1Metrics`: %v\n", resp)
}
```

### Path Parameters

This endpoint does not need any parameter.

### Other Parameters

Other parameters are passed through a pointer to a apiGetL1MetricsRequest struct via the builder pattern


### Return type

<<<<<<< HEAD
[**ChainMessageMetrics**](ChainMessageMetrics.md)
=======
[**NodeMessageMetrics**](NodeMessageMetrics.md)
>>>>>>> 2d041135

### Authorization

[Authorization](../README.md#Authorization)

### HTTP request headers

- **Content-Type**: Not defined
- **Accept**: application/json

[[Back to top]](#) [[Back to API list]](../README.md#documentation-for-api-endpoints)
[[Back to Model list]](../README.md#documentation-for-models)
[[Back to README]](../README.md)
<|MERGE_RESOLUTION|>--- conflicted
+++ resolved
@@ -2,12 +2,12 @@
 
 All URIs are relative to *http://localhost*
 
-Method | HTTP request | Description
-------------- | ------------- | -------------
-[**GetChainMetrics**](MetricsApi.md#GetChainMetrics) | **Get** /metrics/chain/{chainID} | Get chain specific metrics.
-[**GetChainPipeMetrics**](MetricsApi.md#GetChainPipeMetrics) | **Get** /metrics/chain/{chainID}/pipe | Get chain pipe event metrics.
-[**GetChainWorkflowMetrics**](MetricsApi.md#GetChainWorkflowMetrics) | **Get** /metrics/chain/{chainID}/workflow | Get chain workflow metrics.
-[**GetL1Metrics**](MetricsApi.md#GetL1Metrics) | **Get** /metrics/l1 | Get accumulated metrics.
+| Method                                                               | HTTP request                              | Description                   |
+| -------------------------------------------------------------------- | ----------------------------------------- | ----------------------------- |
+| [**GetChainMetrics**](MetricsApi.md#GetChainMetrics)                 | **Get** /metrics/chain/{chainID}          | Get chain specific metrics.   |
+| [**GetChainPipeMetrics**](MetricsApi.md#GetChainPipeMetrics)         | **Get** /metrics/chain/{chainID}/pipe     | Get chain pipe event metrics. |
+| [**GetChainWorkflowMetrics**](MetricsApi.md#GetChainWorkflowMetrics) | **Get** /metrics/chain/{chainID}/workflow | Get chain workflow metrics.   |
+| [**GetL1Metrics**](MetricsApi.md#GetL1Metrics)                       | **Get** /metrics/l1                       | Get accumulated metrics.      |
 
 
 
@@ -47,18 +47,18 @@
 ### Path Parameters
 
 
-Name | Type | Description  | Notes
-------------- | ------------- | ------------- | -------------
-**ctx** | **context.Context** | context for authentication, logging, cancellation, deadlines, tracing, etc.
-**chainID** | **string** | ChainID (Bech32) | 
+| Name        | Type                | Description                                                                 | Notes |
+| ----------- | ------------------- | --------------------------------------------------------------------------- | ----- |
+| **ctx**     | **context.Context** | context for authentication, logging, cancellation, deadlines, tracing, etc. |
+| **chainID** | **string**          | ChainID (Bech32)                                                            |
 
 ### Other Parameters
 
 Other parameters are passed through a pointer to a apiGetChainMetricsRequest struct via the builder pattern
 
 
-Name | Type | Description  | Notes
-------------- | ------------- | ------------- | -------------
+| Name | Type | Description | Notes |
+| ---- | ---- | ----------- | ----- |
 
 
 ### Return type
@@ -115,18 +115,18 @@
 ### Path Parameters
 
 
-Name | Type | Description  | Notes
-------------- | ------------- | ------------- | -------------
-**ctx** | **context.Context** | context for authentication, logging, cancellation, deadlines, tracing, etc.
-**chainID** | **string** | ChainID (Bech32) | 
+| Name        | Type                | Description                                                                 | Notes |
+| ----------- | ------------------- | --------------------------------------------------------------------------- | ----- |
+| **ctx**     | **context.Context** | context for authentication, logging, cancellation, deadlines, tracing, etc. |
+| **chainID** | **string**          | ChainID (Bech32)                                                            |
 
 ### Other Parameters
 
 Other parameters are passed through a pointer to a apiGetChainPipeMetricsRequest struct via the builder pattern
 
 
-Name | Type | Description  | Notes
-------------- | ------------- | ------------- | -------------
+| Name | Type | Description | Notes |
+| ---- | ---- | ----------- | ----- |
 
 
 ### Return type
@@ -183,18 +183,18 @@
 ### Path Parameters
 
 
-Name | Type | Description  | Notes
-------------- | ------------- | ------------- | -------------
-**ctx** | **context.Context** | context for authentication, logging, cancellation, deadlines, tracing, etc.
-**chainID** | **string** | ChainID (Bech32) | 
+| Name        | Type                | Description                                                                 | Notes |
+| ----------- | ------------------- | --------------------------------------------------------------------------- | ----- |
+| **ctx**     | **context.Context** | context for authentication, logging, cancellation, deadlines, tracing, etc. |
+| **chainID** | **string**          | ChainID (Bech32)                                                            |
 
 ### Other Parameters
 
 Other parameters are passed through a pointer to a apiGetChainWorkflowMetricsRequest struct via the builder pattern
 
 
-Name | Type | Description  | Notes
-------------- | ------------- | ------------- | -------------
+| Name | Type | Description | Notes |
+| ---- | ---- | ----------- | ----- |
 
 
 ### Return type
@@ -217,11 +217,7 @@
 
 ## GetL1Metrics
 
-<<<<<<< HEAD
-> ChainMessageMetrics GetL1Metrics(ctx).Execute()
-=======
 > NodeMessageMetrics GetL1Metrics(ctx).Execute()
->>>>>>> 2d041135
 
 Get accumulated metrics.
 
@@ -246,11 +242,7 @@
         fmt.Fprintf(os.Stderr, "Error when calling `MetricsApi.GetL1Metrics``: %v\n", err)
         fmt.Fprintf(os.Stderr, "Full HTTP response: %v\n", r)
     }
-<<<<<<< HEAD
-    // response from `GetL1Metrics`: ChainMessageMetrics
-=======
     // response from `GetL1Metrics`: NodeMessageMetrics
->>>>>>> 2d041135
     fmt.Fprintf(os.Stdout, "Response from `MetricsApi.GetL1Metrics`: %v\n", resp)
 }
 ```
@@ -266,21 +258,17 @@
 
 ### Return type
 
-<<<<<<< HEAD
-[**ChainMessageMetrics**](ChainMessageMetrics.md)
-=======
 [**NodeMessageMetrics**](NodeMessageMetrics.md)
->>>>>>> 2d041135
-
-### Authorization
-
-[Authorization](../README.md#Authorization)
-
-### HTTP request headers
-
-- **Content-Type**: Not defined
-- **Accept**: application/json
-
-[[Back to top]](#) [[Back to API list]](../README.md#documentation-for-api-endpoints)
-[[Back to Model list]](../README.md#documentation-for-models)
-[[Back to README]](../README.md)
+
+### Authorization
+
+[Authorization](../README.md#Authorization)
+
+### HTTP request headers
+
+- **Content-Type**: Not defined
+- **Accept**: application/json
+
+[[Back to top]](#) [[Back to API list]](../README.md#documentation-for-api-endpoints)
+[[Back to Model list]](../README.md#documentation-for-models)
+[[Back to README]](../README.md)
