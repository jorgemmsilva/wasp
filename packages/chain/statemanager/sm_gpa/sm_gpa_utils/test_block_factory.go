--- conflicted
+++ resolved
@@ -42,20 +42,11 @@
 	anchorOutput0ID := iotago.OutputIDFromTransactionIDAndIndex(getRandomTxID(t), 0)
 	chainID := isc.ChainIDFromAnchorID(iotago.AnchorIDFromOutputID(anchorOutput0ID))
 	stateAddress := cryptolib.NewKeyPair().GetPublicKey().AsEd25519Address()
-<<<<<<< HEAD
-	originCommitment := origin.L1Commitment(chainInitParams, 0, testutil.TokenInfo)
+	originCommitment := origin.L1Commitment(0, chainInitParams, 0, testutil.TokenInfo)
 	anchorOutput0 := &iotago.AnchorOutput{
 		Amount:   testutil.L1API.ProtocolParameters().TokenSupply(),
 		AnchorID: chainID.AsAnchorID(), // NOTE: not very correct: origin output's AccountID should be empty; left here to make mocking transitions easier
 		UnlockConditions: iotago.AnchorOutputUnlockConditions{
-=======
-	originCommitment := origin.L1Commitment(0, chainInitParams, 0)
-	aliasOutput0 := &iotago.AliasOutput{
-		Amount:        tpkg.TestTokenSupply,
-		AliasID:       chainID.AsAliasID(), // NOTE: not very correct: origin output's AliasID should be empty; left here to make mocking transitions easier
-		StateMetadata: testutil.DummyStateMetadata(originCommitment).Bytes(),
-		Conditions: iotago.UnlockConditions{
->>>>>>> 66587b68
 			&iotago.StateControllerAddressUnlockCondition{Address: stateAddress},
 			&iotago.GovernorAddressUnlockCondition{Address: stateAddress},
 		},
@@ -74,11 +65,7 @@
 	originOutput := isc.NewChainOutputs(anchorOutput0, anchorOutput0ID, nil, iotago.OutputID{})
 	anchorOutputs[originCommitment.BlockHash()] = originOutput
 	chainStore := state.NewStoreWithUniqueWriteMutex(mapdb.NewMapDB())
-<<<<<<< HEAD
-	origin.InitChain(chainStore, chainInitParams, 0, testutil.TokenInfo)
-=======
-	origin.InitChain(0, chainStore, chainInitParams, 0)
->>>>>>> 66587b68
+	origin.InitChain(0, chainStore, chainInitParams, 0, testutil.TokenInfo)
 	return &BlockFactory{
 		t:                   t,
 		store:               chainStore,
@@ -97,21 +84,12 @@
 	return bfT.chainInitParams
 }
 
-<<<<<<< HEAD
 func (bfT *BlockFactory) GetOriginOutput() *isc.ChainOutputs {
-	return bfT.GetChainOutputs(origin.L1Commitment(bfT.chainInitParams, 0, testutil.TokenInfo))
+	return bfT.GetChainOutputs(origin.L1Commitment(0, bfT.chainInitParams, 0, testutil.TokenInfo))
 }
 
 func (bfT *BlockFactory) GetOriginBlock() state.Block {
-	block, err := bfT.store.BlockByTrieRoot(origin.L1Commitment(bfT.chainInitParams, 0, testutil.TokenInfo).TrieRoot())
-=======
-func (bfT *BlockFactory) GetOriginOutput() *isc.AliasOutputWithID {
-	return bfT.GetAliasOutput(origin.L1Commitment(0, bfT.chainInitParams, 0))
-}
-
-func (bfT *BlockFactory) GetOriginBlock() state.Block {
-	block, err := bfT.store.BlockByTrieRoot(origin.L1Commitment(0, bfT.chainInitParams, 0).TrieRoot())
->>>>>>> 66587b68
+	block, err := bfT.store.BlockByTrieRoot(origin.L1Commitment(0, bfT.chainInitParams, 0, testutil.TokenInfo).TrieRoot())
 	require.NoError(bfT.t, err)
 	return block
 }
