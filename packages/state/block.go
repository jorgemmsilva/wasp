--- conflicted
+++ resolved
@@ -6,19 +6,13 @@
 import (
 	"bytes"
 	"io"
-<<<<<<< HEAD
-=======
-	"time"
-
-	"golang.org/x/crypto/blake2b"
-	"golang.org/x/xerrors"
->>>>>>> 2d3513db
 
 	"github.com/iotaledger/hive.go/serializer/v2"
 	iotago "github.com/iotaledger/iota.go/v3"
 	"github.com/iotaledger/trie.go/common"
 	"github.com/iotaledger/wasp/packages/kv/buffered"
 	"github.com/iotaledger/wasp/packages/kv/codec"
+	"golang.org/x/crypto/blake2b"
 )
 
 type block struct {
@@ -89,17 +83,8 @@
 	return b.previousTrieRoot
 }
 
-<<<<<<< HEAD
 func (b *block) ApprovingOutputID() *iotago.UTXOInput {
 	return b.approvingOutputID
-=======
-func (b *blockImpl) essenceBytes() []byte {
-	var buf bytes.Buffer
-	if err := b.writeEssence(&buf); err != nil {
-		panic("essenceBytes")
-	}
-	return buf.Bytes()
->>>>>>> 2d3513db
 }
 
 func (b *block) setApprovingOutputID(oid *iotago.UTXOInput) {
@@ -144,11 +129,6 @@
 		StateCommitment: b.TrieRoot(),
 		BlockHash:       b.Hash(),
 	}
-<<<<<<< HEAD
-=======
-	b.stateOutputID = &iotago.UTXOInput{}
-	_, err := b.stateOutputID.Deserialize(buf.Bytes(), serializer.DeSeriModeNoValidation, nil)
-	return err
 }
 
 func (b *blockImpl) GetHash() (ret BlockHash) {
@@ -159,5 +139,4 @@
 
 func (b *blockImpl) Equals(other Block) bool {
 	return b.GetHash().Equals(other.GetHash())
->>>>>>> 2d3513db
 }