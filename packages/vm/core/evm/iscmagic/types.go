// Copyright 2020 IOTA Stiftung
// SPDX-License-Identifier: Apache-2.0

package iscmagic

import (
	"math/big"
	"time"

	iotago "github.com/iotaledger/iota.go/v3"
	"github.com/iotaledger/wasp/packages/isc"
	"github.com/iotaledger/wasp/packages/kv"
	"github.com/iotaledger/wasp/packages/kv/dict"
)

// ISCChainID matches the type definition in ISCTypes.sol
type ISCChainID [isc.ChainIDLength]byte

func init() {
	if isc.ChainIDLength != 32 {
		panic("static check: ChainID length does not match bytes32 in ISCTypes.sol")
	}
}

func WrapISCChainID(c *isc.ChainID) (ret ISCChainID) {
	copy(ret[:], c.Bytes())
	return
}

func (c ISCChainID) Unwrap() (*isc.ChainID, error) {
	return isc.ChainIDFromBytes(c[:])
}

func (c ISCChainID) MustUnwrap() *isc.ChainID {
	ret, err := c.Unwrap()
	if err != nil {
		panic(err)
	}
	return ret
}

// NativeTokenID matches the struct definition in ISCTypes.sol
type NativeTokenID struct {
	Data []byte
}

func WrapNativeTokenID(id *iotago.NativeTokenID) NativeTokenID {
	return NativeTokenID{Data: id[:]}
}

func (a NativeTokenID) Unwrap() (ret iotago.NativeTokenID) {
	copy(ret[:], a.Data)
	return
}

func (a NativeTokenID) MustUnwrap() (ret iotago.NativeTokenID) {
	copy(ret[:], a.Data)
	return
}

// NativeToken matches the struct definition in ISCTypes.sol
type NativeToken struct {
	ID     NativeTokenID
	Amount *big.Int
}

func WrapNativeToken(nt *iotago.NativeToken) NativeToken {
	return NativeToken{
		ID:     WrapNativeTokenID(&nt.ID),
		Amount: nt.Amount,
	}
}

func (nt NativeToken) Unwrap() *iotago.NativeToken {
	return &iotago.NativeToken{
		ID:     nt.ID.Unwrap(),
		Amount: nt.Amount,
	}
}

// L1Address matches the struct definition in ISCTypes.sol
type L1Address struct {
	Data []byte
}

func WrapL1Address(a iotago.Address) L1Address {
	if a == nil {
		return L1Address{Data: []byte{}}
	}
	return L1Address{Data: isc.BytesFromAddress(a)}
}

func (a L1Address) Unwrap() (iotago.Address, error) {
	ret, _, err := isc.AddressFromBytes(a.Data)
	return ret, err
}

func (a L1Address) MustUnwrap() iotago.Address {
	ret, err := a.Unwrap()
	if err != nil {
		panic(err)
	}
	return ret
}

// ISCAgentID matches the struct definition in ISCTypes.sol
type ISCAgentID struct {
	Data []byte
}

func WrapISCAgentID(a isc.AgentID) ISCAgentID {
	return ISCAgentID{Data: a.Bytes()}
}

func (a ISCAgentID) Unwrap() (isc.AgentID, error) {
	return isc.AgentIDFromBytes(a.Data)
}

func (a ISCAgentID) MustUnwrap() isc.AgentID {
	ret, err := a.Unwrap()
	if err != nil {
		panic(err)
	}
	return ret
}

<<<<<<< HEAD
// NFTID matches the type definition in ISCTypes.sol
=======
// ISCRequestID matches the struct definition in ISC.sol
type ISCRequestID struct {
	Data []byte
}

func WrapISCRequestID(rid isc.RequestID) ISCRequestID {
	return ISCRequestID{Data: rid.Bytes()}
}

func (rid ISCRequestID) Unwrap() (isc.RequestID, error) {
	return isc.RequestIDFromBytes(rid.Data)
}

func (rid ISCRequestID) MustUnwrap() isc.RequestID {
	ret, err := rid.Unwrap()
	if err != nil {
		panic(err)
	}
	return ret
}

// NFTID matches the type definition in ISC.sol
>>>>>>> 2d3513db
type NFTID [iotago.NFTIDLength]byte

func init() {
	if iotago.NFTIDLength != 32 {
		panic("static check: NFTID length does not match bytes32 in ISCTypes.sol")
	}
}

func WrapNFTID(c iotago.NFTID) (ret NFTID) {
	copy(ret[:], c[:])
	return
}

func (c NFTID) Unwrap() (ret iotago.NFTID) {
	copy(ret[:], c[:])
	return
}

// ISCNFT matches the struct definition in ISCTypes.sol
type ISCNFT struct {
	ID       NFTID
	Issuer   L1Address
	Metadata []byte
}

func WrapISCNFT(n *isc.NFT) ISCNFT {
	return ISCNFT{
		ID:       WrapNFTID(n.ID),
		Issuer:   WrapL1Address(n.Issuer),
		Metadata: n.Metadata,
	}
}

func (n ISCNFT) Unwrap() (*isc.NFT, error) {
	issuer, err := n.Issuer.Unwrap()
	if err != nil {
		return nil, err
	}
	return &isc.NFT{
		ID:       n.ID.Unwrap(),
		Issuer:   issuer,
		Metadata: n.Metadata,
	}, nil
}

func (n ISCNFT) MustUnwrap() *isc.NFT {
	ret, err := n.Unwrap()
	if err != nil {
		panic(err)
	}
	return ret
}

// ISCAllowance matches the struct definition in ISCTypes.sol
type ISCAllowance struct {
	BaseTokens uint64
	Tokens     []NativeToken
	Nfts       []NFTID
}

func WrapISCAllowance(a *isc.Allowance) ISCAllowance {
	if a == nil {
		return WrapISCAllowance(isc.NewEmptyAllowance())
	}
	tokens := make([]NativeToken, len(a.Assets.Tokens))
	for i, t := range a.Assets.Tokens {
		tokens[i] = WrapNativeToken(t)
	}
	nfts := make([]NFTID, len(a.NFTs))
	for i, id := range a.NFTs {
		nfts[i] = WrapNFTID(id)
	}
	return ISCAllowance{
		BaseTokens: a.Assets.BaseTokens,
		Tokens:     tokens,
		Nfts:       nfts,
	}
}

func (a ISCAllowance) Unwrap() *isc.Allowance {
	tokens := make(iotago.NativeTokens, len(a.Tokens))
	for i, t := range a.Tokens {
		tokens[i] = t.Unwrap()
	}
	nfts := make([]iotago.NFTID, len(a.Nfts))
	for i, id := range a.Nfts {
		nfts[i] = id.Unwrap()
	}
	return isc.NewAllowance(a.BaseTokens, tokens, nfts)
}

// ISCDictItem matches the struct definition in ISCTypes.sol
type ISCDictItem struct {
	Key   []byte
	Value []byte
}

// ISCDict matches the struct definition in ISCTypes.sol
type ISCDict struct {
	Items []ISCDictItem
}

func WrapISCDict(d dict.Dict) ISCDict {
	items := make([]ISCDictItem, 0, len(d))
	for k, v := range d {
		items = append(items, ISCDictItem{Key: []byte(k), Value: v})
	}
	return ISCDict{Items: items}
}

func (d ISCDict) Unwrap() dict.Dict {
	ret := dict.Dict{}
	for _, item := range d.Items {
		ret[kv.Key(item.Key)] = item.Value
	}
	return ret
}

type ISCFungibleTokens struct {
	BaseTokens uint64
	Tokens     []NativeToken
}

func WrapISCFungibleTokens(fungibleTokens isc.FungibleTokens) ISCFungibleTokens {
	ret := ISCFungibleTokens{
		BaseTokens: fungibleTokens.BaseTokens,
		Tokens:     make([]NativeToken, len(fungibleTokens.Tokens)),
	}

	for i, v := range fungibleTokens.Tokens {
		ret.Tokens[i].ID = WrapNativeTokenID(&v.ID)
		ret.Tokens[i].Amount = v.Amount
	}

	return ret
}

func (t ISCFungibleTokens) Unwrap() *isc.FungibleTokens {
	ret := isc.FungibleTokens{
		BaseTokens: t.BaseTokens,
		Tokens:     make(iotago.NativeTokens, len(t.Tokens)),
	}

	for i, v := range t.Tokens {
		nativeToken := iotago.NativeToken{
			ID:     v.ID.Unwrap(),
			Amount: v.Amount,
		}

		ret.Tokens[i] = &nativeToken
	}

	return &ret
}

type ISCSendMetadata struct {
	TargetContract uint32
	Entrypoint     uint32
	Params         ISCDict
	Allowance      ISCAllowance
	GasBudget      uint64
}

func WrapISCSendMetadata(metadata isc.SendMetadata) ISCSendMetadata {
	ret := ISCSendMetadata{
		GasBudget:      metadata.GasBudget,
		Entrypoint:     uint32(metadata.EntryPoint),
		TargetContract: uint32(metadata.TargetContract),
		Allowance:      WrapISCAllowance(metadata.Allowance),
		Params:         WrapISCDict(metadata.Params),
	}

	return ret
}

func (i ISCSendMetadata) Unwrap() *isc.SendMetadata {
	ret := isc.SendMetadata{
		TargetContract: isc.Hname(i.TargetContract),
		EntryPoint:     isc.Hname(i.Entrypoint),
		Params:         i.Params.Unwrap(),
		Allowance:      i.Allowance.Unwrap(),
		GasBudget:      i.GasBudget,
	}

	return &ret
}

type ISCExpiration struct {
	Time          int64
	ReturnAddress L1Address
}

func WrapISCExpiration(data *isc.Expiration) ISCExpiration {
	if data == nil {
		return ISCExpiration{
			Time:          0,
			ReturnAddress: WrapL1Address(nil),
		}
	}
	var expiryTime int64

	if !data.Time.IsZero() {
		expiryTime = data.Time.UnixMilli()
	}

	ret := ISCExpiration{
		Time:          expiryTime,
		ReturnAddress: WrapL1Address(data.ReturnAddress),
	}

	return ret
}

func (i *ISCExpiration) Unwrap() *isc.Expiration {
	if i == nil {
		return nil
	}

	if i.Time == 0 {
		return nil
	}

	address := i.ReturnAddress.MustUnwrap()

	ret := isc.Expiration{
		ReturnAddress: address,
		Time:          time.UnixMilli(i.Time),
	}

	return &ret
}

type ISCSendOptions struct {
	Timelock   int64
	Expiration ISCExpiration
}

func WrapISCSendOptions(options isc.SendOptions) ISCSendOptions {
	var timeLock int64

	if !options.Timelock.IsZero() {
		timeLock = options.Timelock.UnixMilli()
	}

	ret := ISCSendOptions{
		Timelock:   timeLock,
		Expiration: WrapISCExpiration(options.Expiration),
	}

	return ret
}

func (i *ISCSendOptions) Unwrap() isc.SendOptions {
	var timeLock time.Time

	if i.Timelock > 0 {
		timeLock = time.UnixMilli(i.Timelock)
	}

	ret := isc.SendOptions{
		Timelock:   timeLock,
		Expiration: i.Expiration.Unwrap(),
	}

	return ret
}

type ISCTokenProperties struct {
	Name         string
	TickerSymbol string
	Decimals     uint8
	TotalSupply  *big.Int
}<|MERGE_RESOLUTION|>--- conflicted
+++ resolved
@@ -124,9 +124,6 @@
 	return ret
 }
 
-<<<<<<< HEAD
-// NFTID matches the type definition in ISCTypes.sol
-=======
 // ISCRequestID matches the struct definition in ISC.sol
 type ISCRequestID struct {
 	Data []byte
@@ -149,7 +146,6 @@
 }
 
 // NFTID matches the type definition in ISC.sol
->>>>>>> 2d3513db
 type NFTID [iotago.NFTIDLength]byte
 
 func init() {
