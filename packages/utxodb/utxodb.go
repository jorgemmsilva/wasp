--- conflicted
+++ resolved
@@ -82,22 +82,11 @@
 		p = DefaultInitParams()
 	}
 	u := &UtxoDB{
-<<<<<<< HEAD
 		supply:            p.supply,
-		seed:              p.seed,
 		transactions:      make(map[iotago.TransactionID]*iotago.Transaction),
 		utxo:              make(map[iotago.OutputID]struct{}),
 		globalLogicalTime: p.initialTime,
 		timeStep:          p.timestep,
-=======
-		supply:       p.supply,
-		transactions: make(map[iotago.TransactionID]*iotago.Transaction),
-		utxo:         make(map[iotago.OutputID]struct{}),
-		globalLogicalTime: iscp.TimeData{
-			Time: p.initialTime,
-		},
-		timeStep: p.timestep,
->>>>>>> b593b702
 	}
 	u.genesisInit()
 	return u
