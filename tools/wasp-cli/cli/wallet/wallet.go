package wallet

import (
	"github.com/spf13/viper"

	iotago "github.com/iotaledger/iota.go/v4"
	"github.com/iotaledger/iota.go/v4/hexutil"
	"github.com/iotaledger/wasp/packages/cryptolib"
	"github.com/iotaledger/wasp/tools/wasp-cli/log"
)

var AddressIndex int

type Wallet struct {
	KeyPair      *cryptolib.KeyPair
	AddressIndex int
}

func Load() *Wallet {
	seedHex := viper.GetString("wallet.seed")
	useLegacyDerivation := viper.GetBool("wallet.useLegacyDerivation")
	if seedHex == "" {
		log.Fatal("call `init` first")
	}

<<<<<<< HEAD
	seedBytes, err := hexutil.DecodeHex(seedHex)
=======
	masterSeed, err := iotago.DecodeHex(seedHex)
>>>>>>> 5b289e7b
	log.Check(err)

	kp := cryptolib.KeyPairFromSeed(cryptolib.SubSeed(masterSeed, uint64(AddressIndex), useLegacyDerivation))

	return &Wallet{KeyPair: kp, AddressIndex: AddressIndex}
}

func (w *Wallet) PrivateKey() *cryptolib.PrivateKey {
	return w.KeyPair.GetPrivateKey()
}

func (w *Wallet) Address() iotago.Address {
	return w.KeyPair.GetPublicKey().AsEd25519Address()
}<|MERGE_RESOLUTION|>--- conflicted
+++ resolved
@@ -23,11 +23,7 @@
 		log.Fatal("call `init` first")
 	}
 
-<<<<<<< HEAD
-	seedBytes, err := hexutil.DecodeHex(seedHex)
-=======
-	masterSeed, err := iotago.DecodeHex(seedHex)
->>>>>>> 5b289e7b
+	masterSeed, err := hexutil.DecodeHex(seedHex)
 	log.Check(err)
 
 	kp := cryptolib.KeyPairFromSeed(cryptolib.SubSeed(masterSeed, uint64(AddressIndex), useLegacyDerivation))
