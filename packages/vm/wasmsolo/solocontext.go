// Copyright 2020 IOTA Stiftung
// SPDX-License-Identifier: Apache-2.0

package wasmsolo

import (
	"flag"
	"testing"
	"time"

	"github.com/iotaledger/goshimmer/packages/ledgerstate"
	"github.com/iotaledger/goshimmer/packages/ledgerstate/utxoutil"
	"github.com/iotaledger/hive.go/crypto/ed25519"
	"github.com/iotaledger/wasp/packages/hashing"
	"github.com/iotaledger/wasp/packages/iscp"
	"github.com/iotaledger/wasp/packages/iscp/colored"
	"github.com/iotaledger/wasp/packages/iscp/coreutil"
	"github.com/iotaledger/wasp/packages/solo"
	"github.com/iotaledger/wasp/packages/util"
	"github.com/iotaledger/wasp/packages/vm/wasmhost"
	"github.com/iotaledger/wasp/packages/vm/wasmlib/go/wasmlib"
	"github.com/iotaledger/wasp/packages/vm/wasmproc"
	"github.com/stretchr/testify/require"
)

const (
	SoloDebug        = false
	SoloHostTracing  = false
	SoloStackTracing = false
)

var (
	GoDebug = flag.Bool("godebug", false, "debug go smart contract code")
	GoWasm  = flag.Bool("gowasm", false, "prefer go wasm smart contract code")
	TsWasm  = flag.Bool("tswasm", false, "prefer typescript wasm smart contract code")
)

type SoloContext struct {
	Chain       *solo.Chain
	Convertor   SoloConvertor
	creator     *SoloAgent
	Err         error
	Hprog       hashing.HashValue
	keyPair     *ed25519.KeyPair
	isRequest   bool
	mint        uint64
	offLedger   bool
	scName      string
	Tx          *ledgerstate.Transaction
	wc          *wasmproc.WasmContext
	wasmHostOld wasmlib.ScHost
}

var (
	_ wasmlib.ScFuncCallContext = &SoloContext{}
	_ wasmlib.ScViewCallContext = &SoloContext{}
)

// NewSoloContext can be used to create a SoloContext associated with a smart contract
// with minimal information and will verify successful creation before returning ctx.
// It will start a default chain "chain1" before initializing the smart contract.
// It takes the scName and onLoad() function associated with the contract.
// Optionally, an init.Func that has been initialized with the parameters to pass to
// the contract's init() function can be specified.
// Unless you want to use a different chain than the default "chain1" this will be your
// function of choice to set up a smart contract for your tests
func NewSoloContext(t *testing.T, scName string, onLoad func(), init ...*wasmlib.ScInitFunc) *SoloContext {
	ctx := NewSoloContextForChain(t, nil, nil, scName, onLoad, init...)
	require.NoError(t, ctx.Err)
	return ctx
}

// NewSoloContextForChain can be used to create a SoloContext associated with a smart contract
// on a particular chain.  When chain is nil the function will start a default chain "chain1"
// before initializing the smart contract.
// When creator is nil the creator will be the chain originator
// It takes the scName and onLoad() function associated with the contract.
// Optionally, an init.Func that has been initialized with the parameters to pass to
// the contract's init() function can be specified.
// You can check for any error that occurred by checking the ctx.Err member.
func NewSoloContextForChain(t *testing.T, chain *solo.Chain, creator *SoloAgent, scName string, onLoad func(),
	init ...*wasmlib.ScInitFunc) *SoloContext {
	ctx := soloContext(t, chain, scName, creator)

	var keyPair *ed25519.KeyPair
	if creator != nil {
		keyPair = creator.Pair
	}
	ctx.upload(keyPair)
	if ctx.Err != nil {
		return ctx
	}

	var params []interface{}
	if len(init) != 0 {
		params = init[0].Params()
	}
	if *GoDebug {
		wasmproc.GoWasmVM = wasmhost.NewWasmGoVM(ctx.scName, onLoad)
	}
	ctx.Err = ctx.Chain.DeployContract(keyPair, ctx.scName, ctx.Hprog, params...)
	if *GoDebug {
		// just in case deploy failed we don't want to leave this around
		wasmproc.GoWasmVM = nil
	}
	if ctx.Err != nil {
		return ctx
	}

	return ctx.init(onLoad)
}

// NewSoloContextForNative can be used to create a SoloContext associated with a native smart contract
// on a particular chain. When chain is nil the function will start a default chain "chain1" before
// deploying and initializing the smart contract.
// When creator is nil the creator will be the chain originator
// It takes the scName, onLoad() function, and processor associated with the contract.
// Optionally, an init.Func that has been initialized with the parameters to pass to
// the contract's init() function can be specified.
// You can check for any error that occurred by checking the ctx.Err member.
func NewSoloContextForNative(t *testing.T, chain *solo.Chain, creator *SoloAgent, scName string, onLoad func(),
	proc *coreutil.ContractProcessor, init ...*wasmlib.ScInitFunc) *SoloContext {
	ctx := soloContext(t, chain, scName, creator)
	ctx.Chain.Env.WithNativeContract(proc)
	ctx.Hprog = proc.Contract.ProgramHash

	var keyPair *ed25519.KeyPair
	if creator != nil {
		keyPair = creator.Pair
	}
	var params []interface{}
	if len(init) != 0 {
		params = init[0].Params()
	}
	ctx.Err = ctx.Chain.DeployContract(keyPair, scName, ctx.Hprog, params...)
	if ctx.Err != nil {
		return ctx
	}

	return ctx.init(onLoad)
}

func soloContext(t *testing.T, chain *solo.Chain, scName string, creator *SoloAgent) *SoloContext {
	ctx := &SoloContext{scName: scName, Chain: chain, creator: creator}
	if chain == nil {
		ctx.Chain = StartChain(t, "chain1")
	}
	return ctx
}

// StartChain starts a new chain named chainName.
func StartChain(t *testing.T, chainName string, env ...*solo.Solo) *solo.Chain {
	wasmhost.HostTracing = SoloHostTracing
	// wasmhost.HostTracingAll = SoloHostTracing

	var soloEnv *solo.Solo
	if len(env) != 0 {
		soloEnv = env[0]
	}
	if soloEnv == nil {
		soloEnv = solo.New(t, SoloDebug, SoloStackTracing)
	}
	return soloEnv.NewChain(nil, chainName)
}

// Account returns a SoloAgent for the smart contract associated with ctx
func (ctx *SoloContext) Account() *SoloAgent {
	return &SoloAgent{
		Env:     ctx.Chain.Env,
		Pair:    nil,
		address: ctx.Chain.ChainID.AsAddress(),
		hname:   iscp.Hn(ctx.scName),
	}
}

func (ctx *SoloContext) AccountID() wasmlib.ScAgentID {
	return ctx.Account().ScAgentID()
}

// AdvanceClockBy is used to forward the internal clock by the provided step duration.
func (ctx *SoloContext) AdvanceClockBy(step time.Duration) {
	ctx.Chain.Env.AdvanceClockBy(step)
}

// Balance returns the account balance of the specified agent on the chain associated with ctx.
// The optional color parameter can be used to retrieve the balance for the specific color.
// When color is omitted, wasmlib.IOTA is assumed.
func (ctx *SoloContext) Balance(agent *SoloAgent, color ...wasmlib.ScColor) int64 {
	account := iscp.NewAgentID(agent.address, agent.hname)
	balances := ctx.Chain.GetAccountBalance(account)
	switch len(color) {
	case 0:
		return int64(balances.Get(colored.IOTA))
	case 1:
		col, err := colored.ColorFromBytes(color[0].Bytes())
		require.NoError(ctx.Chain.Env.T, err)
		return int64(balances.Get(col))
	default:
		require.Fail(ctx.Chain.Env.T, "too many color arguments")
		return 0
	}
}

func (ctx *SoloContext) ChainID() wasmlib.ScChainID {
	return ctx.Convertor.ScChainID(ctx.Chain.ChainID)
}

func (ctx *SoloContext) ChainOwnerID() wasmlib.ScAgentID {
	return ctx.Convertor.ScAgentID(ctx.Chain.OriginatorAgentID)
}

func (ctx *SoloContext) ContractCreator() wasmlib.ScAgentID {
	return ctx.Creator().ScAgentID()
}

// ContractExists checks to see if the contract named scName exists in the chain associated with ctx.
func (ctx *SoloContext) ContractExists(scName string) error {
	_, err := ctx.Chain.FindContract(scName)
	return err
}

// Creator returns a SoloAgent representing the contract creator
func (ctx *SoloContext) Creator() *SoloAgent {
	if ctx.creator != nil {
		return ctx.creator
	}
	return ctx.Originator()
}

func (ctx *SoloContext) EnqueueRequest() {
	ctx.isRequest = true
}

func (ctx *SoloContext) Host() wasmlib.ScHost {
	return nil
}

// init further initializes the SoloContext.
func (ctx *SoloContext) init(onLoad func()) *SoloContext {
	ctx.wc = wasmproc.NewWasmContext("-solo", nil)
	ctx.wc.Init(nil)
	ctx.wc.TrackObject(wasmproc.NewNullObject(&ctx.wc.KvStoreHost))
	ctx.wc.TrackObject(NewSoloScContext(ctx))
	ctx.wasmHostOld = wasmhost.Connect(ctx.wc)
	onLoad()
	return ctx
}

// InitFuncCallContext is a function that is required to use SoloContext as an ScFuncCallContext
func (ctx *SoloContext) InitFuncCallContext() {
	_ = wasmhost.Connect(ctx.wc)
}

// InitViewCallContext is a function that is required to use SoloContext as an ScViewCallContext
func (ctx *SoloContext) InitViewCallContext() {
	_ = wasmhost.Connect(ctx.wc)
}

// Minted returns the color and amount of newly minted tokens
func (ctx *SoloContext) Minted() (wasmlib.ScColor, uint64) {
	t := ctx.Chain.Env.T
	t.Logf("minting request tx: %s", ctx.Tx.ID().Base58())
	mintedAmounts := colored.BalancesFromL1Map(utxoutil.GetMintedAmounts(ctx.Tx))
	require.Len(t, mintedAmounts, 1)
	var mintedColor wasmlib.ScColor
	var mintedAmount uint64
	for c := range mintedAmounts {
		mintedColor = ctx.Convertor.ScColor(c)
		mintedAmount = mintedAmounts[c]
		break
	}
	t.Logf("Minted: amount = %d color = %s", mintedAmount, mintedColor.String())
	return mintedColor, mintedAmount
}

// NewSoloAgent creates a new SoloAgent with solo.Saldo tokens in its address
func (ctx *SoloContext) NewSoloAgent() *SoloAgent {
	return NewSoloAgent(ctx.Chain.Env)
}

// OffLedger tells SoloContext to Post() the next request off-ledger
func (ctx *SoloContext) OffLedger(agent *SoloAgent) wasmlib.ScFuncCallContext {
	ctx.offLedger = true
	ctx.keyPair = agent.Pair
	return ctx
}

// Originator returns a SoloAgent representing the chain originator
func (ctx *SoloContext) Originator() *SoloAgent {
	c := ctx.Chain
	return &SoloAgent{Env: c.Env, Pair: c.OriginatorKeyPair, address: c.OriginatorAddress}
}

// Sign is used to force a different agent for signing a Post() request
func (ctx *SoloContext) Sign(agent *SoloAgent, mint ...uint64) wasmlib.ScFuncCallContext {
	ctx.keyPair = agent.Pair
	if len(mint) != 0 {
		ctx.mint = mint[0]
	}
	return ctx
}

func (ctx *SoloContext) SoloContextForCore(t *testing.T, scName string, onLoad func()) *SoloContext {
	ctxCore := soloContext(t, ctx.Chain, scName, nil).init(onLoad)
	ctxCore.wasmHostOld = ctx.wasmHostOld
	return ctxCore
}

// Transfer creates a new ScTransfers proxy
func (ctx *SoloContext) Transfer() wasmlib.ScTransfers {
	return wasmlib.NewScTransfers()
}

// TODO can we make upload work through an off-ledger request instead?
// that way we can get rid of all the extra token code when checking balances

func (ctx *SoloContext) upload(keyPair *ed25519.KeyPair) {
	if *GoDebug {
		ctx.Hprog, ctx.Err = ctx.Chain.UploadWasm(keyPair, []byte("go:"+ctx.scName))
		return
	}

	wasmFile := ctx.scName + "_bg.wasm"

	// try Rust first
	exists, _ := util.ExistsFilePath("../pkg/" + wasmFile)
	if exists {
		wasmFile = "../pkg/" + wasmFile
	}

	if *GoWasm {
		wasmFile = ctx.scName + "_go.wasm"
		exists, _ = util.ExistsFilePath("../go/pkg/" + wasmFile)
		if exists {
			wasmFile = "../go/pkg/" + wasmFile
		}
	}
<<<<<<< HEAD
	if *TsWasm {
		wasmFile = ctx.scName + "_ts.wasm"
		exists, _ = util.ExistsFilePath("../wasmmain/pkg/" + wasmFile)
		if exists {
			wasmFile = "../wasmmain/pkg/" + wasmFile
		}
	}
=======

	if *TsWasm {
		wasmFile = ctx.scName + "_ts.wasm"
		exists, _ = util.ExistsFilePath("../ts/pkg/" + wasmFile)
		if exists {
			wasmFile = "../ts/pkg/" + wasmFile
		}
	}

>>>>>>> 02b67d88
	ctx.Hprog, ctx.Err = ctx.Chain.UploadWasmFromFile(keyPair, wasmFile)
}

// WaitForPendingRequests waits for expectedRequests pending requests to be processed.
// a negative value indicates the absolute amount of requests
// The function will wait for maxWait (default 5 seconds) duration before giving up with a timeout.
// The function returns the false in case of a timeout.
func (ctx *SoloContext) WaitForPendingRequests(expectedRequests int, maxWait ...time.Duration) bool {
	_ = wasmhost.Connect(ctx.wasmHostOld)
	if expectedRequests > 0 {
		info := ctx.Chain.MempoolInfo()
		expectedRequests += info.OutPoolCounter
	} else {
		expectedRequests = -expectedRequests
	}

	result := ctx.Chain.WaitForRequestsThrough(expectedRequests, maxWait...)
	_ = wasmhost.Connect(ctx.wc)
	return result
}<|MERGE_RESOLUTION|>--- conflicted
+++ resolved
@@ -335,15 +335,6 @@
 			wasmFile = "../go/pkg/" + wasmFile
 		}
 	}
-<<<<<<< HEAD
-	if *TsWasm {
-		wasmFile = ctx.scName + "_ts.wasm"
-		exists, _ = util.ExistsFilePath("../wasmmain/pkg/" + wasmFile)
-		if exists {
-			wasmFile = "../wasmmain/pkg/" + wasmFile
-		}
-	}
-=======
 
 	if *TsWasm {
 		wasmFile = ctx.scName + "_ts.wasm"
@@ -353,7 +344,6 @@
 		}
 	}
 
->>>>>>> 02b67d88
 	ctx.Hprog, ctx.Err = ctx.Chain.UploadWasmFromFile(keyPair, wasmFile)
 }
 
