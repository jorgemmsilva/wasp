--- conflicted
+++ resolved
@@ -2,13 +2,10 @@
 
 import (
 	"bytes"
-<<<<<<< HEAD
-=======
 	"math"
 	"math/rand"
 	"os"
 	"time"
->>>>>>> 83c40f6d
 
 	"github.com/iotaledger/wasp/packages/kv"
 	"github.com/iotaledger/wasp/packages/trie"
@@ -101,8 +98,6 @@
 			}
 		}
 	}
-<<<<<<< HEAD
-=======
 }
 
 // RandStreamIterator is a stream of random key/value pairs with the given parameters
@@ -159,5 +154,4 @@
 		r.count++
 	}
 	return nil
->>>>>>> 83c40f6d
 }