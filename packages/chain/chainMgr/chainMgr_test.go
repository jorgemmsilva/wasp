// Copyright 2020 IOTA Stiftung
// SPDX-License-Identifier: Apache-2.0

package chainMgr_test

import (
	"fmt"
	"testing"

	"github.com/stretchr/testify/require"

	"github.com/iotaledger/hive.go/kvstore/mapdb"
	iotago "github.com/iotaledger/iota.go/v3"
	"github.com/iotaledger/wasp/packages/chain/chainMgr"
	"github.com/iotaledger/wasp/packages/chain/cons"
	"github.com/iotaledger/wasp/packages/cryptolib"
	"github.com/iotaledger/wasp/packages/gpa"
	"github.com/iotaledger/wasp/packages/origin"
	"github.com/iotaledger/wasp/packages/state"
	"github.com/iotaledger/wasp/packages/testutil"
	"github.com/iotaledger/wasp/packages/testutil/testchain"
	"github.com/iotaledger/wasp/packages/testutil/testlogger"
	"github.com/iotaledger/wasp/packages/testutil/testpeers"
	"github.com/iotaledger/wasp/packages/testutil/utxodb"
)

<<<<<<< HEAD
func TestBasic(t *testing.T) {
	t.Skip() // flaky
=======
func TestChainMgrBasic(t *testing.T) {
	t.Skip("flaky")
>>>>>>> eac932b0
	type test struct {
		n int
		f int
	}
	tests := []test{
		{n: 1, f: 0}, // Low N.
		// {n: 2, f: 0},   // Low N. TODO: This is disabled temporarily.
		{n: 3, f: 0},   // Low N.
		{n: 4, f: 1},   // Smallest robust cluster.
		{n: 10, f: 3},  // Typical config.
		{n: 31, f: 10}, // Large cluster.
	}
	for i := range tests {
		tst := tests[i]
		t.Run(
			fmt.Sprintf("N=%v,F=%v", tst.n, tst.f),
			func(tt *testing.T) { testChainMgrBasic(tt, tst.n, tst.f) },
		)
	}
}

func testChainMgrBasic(t *testing.T, n, f int) {
	log := testlogger.NewLogger(t)
	defer log.Sync()
	//
	// Create ledger accounts.
	utxoDB := utxodb.New(utxodb.DefaultInitParams())
	originator := cryptolib.NewKeyPair()
	_, err := utxoDB.GetFundsFromFaucet(originator.Address())
	require.NoError(t, err)
	//
	// Node identities and DKG.
	_, peerIdentities := testpeers.SetupKeys(uint16(n))
	nodeIDs := make([]gpa.NodeID, len(peerIdentities))
	for i, pid := range peerIdentities {
		nodeIDs[i] = gpa.NodeIDFromPublicKey(pid.GetPublicKey())
	}
	cmtAddrA, dkRegs := testpeers.SetupDkgTrivial(t, n, f, peerIdentities, nil)
	cmtAddrB, dkRegs := testpeers.SetupDkgTrivial(t, n, f, peerIdentities, dkRegs)
	require.NotNil(t, cmtAddrA)
	require.NotNil(t, cmtAddrB)
	//
	// Chain identifiers.
	tcl := testchain.NewTestChainLedger(t, utxoDB, originator)
	_, originAO, chainID := tcl.MakeTxChainOrigin(cmtAddrA)
	//
	// Construct the nodes.
	nodes := map[gpa.NodeID]gpa.GPA{}
	for i, nid := range nodeIDs {
		consensusStateRegistry := testutil.NewConsensusStateRegistry()
		cm, err := chainMgr.New(nid, chainID, consensusStateRegistry, dkRegs[i], gpa.NodeIDFromPublicKey, func(pk []*cryptolib.PublicKey) {}, log.Named(nid.ShortString()))
		require.NoError(t, err)
		nodes[nid] = cm.AsGPA()
	}
	tc := gpa.NewTestContext(nodes)
	tc.PrintAllStatusStrings("Started", t.Logf)
	//
	// Provide initial AO.
	initAOInputs := map[gpa.NodeID]gpa.Input{}
	for nid := range nodes {
		initAOInputs[nid] = chainMgr.NewInputAliasOutputConfirmed(originAO)
	}
	tc.WithInputs(initAOInputs)
	tc.RunAll()
	tc.PrintAllStatusStrings("Initial AO received", t.Logf)
	for _, n := range nodes {
		out := n.Output().(*chainMgr.Output)
		require.Len(t, out.NeedPublishTX(), 0)
		require.NotNil(t, out.NeedConsensus())
		require.Equal(t, originAO, out.NeedConsensus().BaseAliasOutput)
		require.Equal(t, uint32(1), out.NeedConsensus().LogIndex.AsUint32())
		require.Equal(t, cmtAddrA, &out.NeedConsensus().CommitteeAddr)
	}
	//
	// Provide consensus output.
	step2AO, step2TX := tcl.FakeTX(originAO, cmtAddrA)
	for nid := range nodes {
		consReq := nodes[nid].Output().(*chainMgr.Output).NeedConsensus()
		fake2ST := state.NewStore(mapdb.NewMapDB())
		origin.InitChain(fake2ST, nil, 0)
		tc.WithInput(nid, chainMgr.NewInputConsensusOutputDone( // TODO: Consider the SKIP cases as well.
			*cmtAddrA.(*iotago.Ed25519Address),
			consReq.LogIndex, consReq.BaseAliasOutput.OutputID(),
			&cons.Result{
				Transaction:     step2TX,
				StateDraft:      fake2ST.NewOriginStateDraft(),
				BaseAliasOutput: consReq.BaseAliasOutput.OutputID(),
				NextAliasOutput: step2AO,
			},
		))
	}
	tc.RunAll()
	tc.PrintAllStatusStrings("Consensus done", t.Logf)
	for nodeID, n := range nodes {
		out := n.Output().(*chainMgr.Output)
		t.Logf("node=%v should have 1 TX to publish, have out=%v", nodeID, out)
		require.Len(t, out.NeedPublishTX(), 1, "node=%v should have 1 TX to publish, have out=%v", nodeID, out)
		require.Equal(t, step2TX, out.NeedPublishTX()[step2AO.TransactionID()].Tx)
		require.Equal(t, originAO.OutputID(), out.NeedPublishTX()[step2AO.TransactionID()].BaseAliasOutputID)
		require.Equal(t, cmtAddrA, &out.NeedPublishTX()[step2AO.TransactionID()].CommitteeAddr)
		require.NotNil(t, out.NeedConsensus())
		require.Equal(t, step2AO, out.NeedConsensus().BaseAliasOutput)
		require.Equal(t, uint32(2), out.NeedConsensus().LogIndex.AsUint32())
		require.Equal(t, cmtAddrA, &out.NeedConsensus().CommitteeAddr)
	}
	//
	// Say TX is published
	for nid := range nodes {
		consReq := nodes[nid].Output().(*chainMgr.Output).NeedPublishTX()[step2AO.TransactionID()]
		tc.WithInput(nid, chainMgr.NewInputChainTxPublishResult(consReq.CommitteeAddr, consReq.LogIndex, consReq.TxID, consReq.NextAliasOutput, true))
	}
	tc.RunAll()
	tc.PrintAllStatusStrings("TX Published", t.Logf)
	for _, n := range nodes {
		out := n.Output().(*chainMgr.Output)
		require.Len(t, out.NeedPublishTX(), 0)
		require.NotNil(t, out.NeedConsensus())
		require.Equal(t, step2AO, out.NeedConsensus().BaseAliasOutput)
		require.Equal(t, uint32(2), out.NeedConsensus().LogIndex.AsUint32())
		require.Equal(t, cmtAddrA, &out.NeedConsensus().CommitteeAddr)
	}
	//
	// Say TX is confirmed.
	for nid := range nodes {
		tc.WithInput(nid, chainMgr.NewInputAliasOutputConfirmed(step2AO))
	}
	tc.RunAll()
	tc.PrintAllStatusStrings("TX Published and Confirmed", t.Logf)
	for _, n := range nodes {
		out := n.Output().(*chainMgr.Output)
		require.Len(t, out.NeedPublishTX(), 0)
		require.NotNil(t, out.NeedConsensus())
		require.Equal(t, step2AO, out.NeedConsensus().BaseAliasOutput)
		require.Equal(t, uint32(2), out.NeedConsensus().LogIndex.AsUint32())
		require.Equal(t, cmtAddrA, &out.NeedConsensus().CommitteeAddr)
	}
	//
	// Make external committee rotation.
	rotateAO, _ := tcl.FakeTX(step2AO, cmtAddrB)
	for nid := range nodes {
		tc.WithInput(nid, chainMgr.NewInputAliasOutputConfirmed(rotateAO))
	}
	tc.RunAll()
	tc.PrintAllStatusStrings("After external rotation", t.Logf)
	for _, n := range nodes {
		out := n.Output().(*chainMgr.Output)
		require.Len(t, out.NeedPublishTX(), 0)
		require.NotNil(t, out.NeedConsensus())
		require.Equal(t, rotateAO, out.NeedConsensus().BaseAliasOutput)
		require.Equal(t, uint32(1), out.NeedConsensus().LogIndex.AsUint32())
		require.Equal(t, cmtAddrB, &out.NeedConsensus().CommitteeAddr)
	}
}<|MERGE_RESOLUTION|>--- conflicted
+++ resolved
@@ -24,13 +24,8 @@
 	"github.com/iotaledger/wasp/packages/testutil/utxodb"
 )
 
-<<<<<<< HEAD
-func TestBasic(t *testing.T) {
-	t.Skip() // flaky
-=======
 func TestChainMgrBasic(t *testing.T) {
 	t.Skip("flaky")
->>>>>>> eac932b0
 	type test struct {
 		n int
 		f int
