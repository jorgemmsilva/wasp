// Copyright 2020 IOTA Stiftung
// SPDX-License-Identifier: Apache-2.0

package chain

import (
	"io"
	"time"

	"github.com/iotaledger/goshimmer/packages/ledgerstate"
	"github.com/iotaledger/wasp/packages/hashing"
	"github.com/iotaledger/wasp/packages/peering"
	"github.com/iotaledger/wasp/packages/state"
	"github.com/iotaledger/wasp/packages/util"
	"github.com/iotaledger/wasp/packages/vm"
	"go.dedis.ch/kyber/v3/sign/tbls"
)

// Message types for the committee communications.
const (
	MsgGetBlock = 1 + peering.FirstUserMsgCode + iota
	MsgBlock
	MsgSignedResult
	MsgOffLedgerRequest
)

type TimerTick int

type SignedResultMsg struct {
<<<<<<< HEAD
	SenderIndex  uint16
	ChainInputID ledgerstate.OutputID
	EssenceHash  hashing.HashValue
	SigShare     tbdn.SigShare
=======
	SenderIndex uint16
	EssenceHash hashing.HashValue
	SigShare    tbls.SigShare
>>>>>>> 018d6eff
}

// GetBlockMsg StateManager queries specific block data from another peer (access node)
type GetBlockMsg struct {
	SenderNetID string
	BlockIndex  uint32
}

// BlockMsg StateManager in response to GetBlockMsg sends block data to the querying node's StateManager
type BlockMsg struct {
	SenderNetID string
	BlockBytes  []byte
}

// DismissChainMsg sent by component to the chain core in case of major setback
type DismissChainMsg struct {
	Reason string
}

// StateTransitionMsg Notifies chain about changed state
type StateTransitionMsg struct {
	// new variable state
	State state.VirtualState
	// corresponding state transaction
	StateOutput *ledgerstate.AliasOutput
	//
	StateTimestamp time.Time
}

// StateCandidateMsg Consensus sends the finalized next state to StateManager
type StateCandidateMsg struct {
	State             state.VirtualState
	ApprovingOutputID ledgerstate.OutputID
}

// VMResultMsg Consensus -> Consensus. VM sends result of async task started by Consensus to itself
type VMResultMsg struct {
	Task *vm.VMTask
}

// AsynchronousCommonSubsetMsg
type AsynchronousCommonSubsetMsg struct {
	ProposedBatchesBin [][]byte
	SessionID          uint64
}

// InclusionStateMsg txstream plugin sends inclusions state of the transaction to ConsensusOld
type InclusionStateMsg struct {
	TxID  ledgerstate.TransactionID
	State ledgerstate.InclusionState
}

// StateMsg txstream plugin sends the only existing AliasOutput in the chain's address to StateManager
type StateMsg struct {
	ChainOutput *ledgerstate.AliasOutput
	Timestamp   time.Time
}

func (msg *GetBlockMsg) Write(w io.Writer) error {
	if err := util.WriteUint32(w, msg.BlockIndex); err != nil {
		return err
	}
	return nil
}

func (msg *GetBlockMsg) Read(r io.Reader) error {
	if err := util.ReadUint32(r, &msg.BlockIndex); err != nil {
		return err
	}
	return nil
}

func (msg *BlockMsg) Write(w io.Writer) error {
	if err := util.WriteBytes32(w, msg.BlockBytes); err != nil {
		return err
	}
	return nil
}

func (msg *BlockMsg) Read(r io.Reader) error {
	var err error
	if msg.BlockBytes, err = util.ReadBytes32(r); err != nil {
		return err
	}
	return nil
}

func (msg *SignedResultMsg) Write(w io.Writer) error {
	if _, err := w.Write(msg.EssenceHash[:]); err != nil {
		return err
	}
	if err := util.WriteBytes16(w, msg.SigShare); err != nil {
		return err
	}
	if _, err := w.Write(msg.ChainInputID[:]); err != nil {
		return err
	}
	return nil
}

func (msg *SignedResultMsg) Read(r io.Reader) error {
	if err := util.ReadHashValue(r, &msg.EssenceHash); err != nil {
		return err
	}
	var err error
	if msg.SigShare, err = util.ReadBytes16(r); err != nil {
		return err
	}
	if err = util.ReadOutputID(r, &msg.ChainInputID); err != nil {
		return err
	}
	return nil
}<|MERGE_RESOLUTION|>--- conflicted
+++ resolved
@@ -27,16 +27,10 @@
 type TimerTick int
 
 type SignedResultMsg struct {
-<<<<<<< HEAD
 	SenderIndex  uint16
 	ChainInputID ledgerstate.OutputID
 	EssenceHash  hashing.HashValue
-	SigShare     tbdn.SigShare
-=======
-	SenderIndex uint16
-	EssenceHash hashing.HashValue
-	SigShare    tbls.SigShare
->>>>>>> 018d6eff
+	SigShare     tbls.SigShare
 }
 
 // GetBlockMsg StateManager queries specific block data from another peer (access node)
