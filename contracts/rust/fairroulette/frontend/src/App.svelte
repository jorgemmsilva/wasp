--- conflicted
+++ resolved
@@ -291,30 +291,18 @@
 
 <main>
   <Header />
-<<<<<<< HEAD
-  <div class="layout_state">
-    <div class="balance">
-      <BalancePanel />
-    </div>
-    <div class="wallet">
-      <WalletPanel />
-    </div>
-    <div class="roulette_state">
-      <State {...INFORMATION_STATE} />
-=======
 
   <div class="container">
     <div class="layout_state">
       <div class="balance">
-        <Panel {...balancePanel} />
+        <BalancePanel />
       </div>
       <div class="wallet">
-        <Panel {...walletPanel} />
+        <WalletPanel />
       </div>
       <div class="roulette_state">
         <State {...INFORMATION_STATE} />
       </div>
->>>>>>> dbaca21c
     </div>
     <div class="layout_roulette">
       <div class="roulette_game">
@@ -323,22 +311,12 @@
       <div class="bet_system">
         <BettingSystem onPlaceBet={placeBet} />
       </div>
-<<<<<<< HEAD
-    </div>
-    <div class="players">
-      <PlayersPanel />
-    </div>
-    <div class="logs">
-      <LogsPanel />
-=======
-
       <div class="players">
-        <Panel {...playersPanel} />
+        <PlayersPanel />
       </div>
       <div class="logs">
-        <Panel {...logsPanel} />
-      </div>
->>>>>>> dbaca21c
+        <LogsPanel />
+      </div>
     </div>
   </div>
   <!-- <div class="roulette">
