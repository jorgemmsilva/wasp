// Copyright 2020 IOTA Stiftung
// SPDX-License-Identifier: Apache-2.0

package cmt_log_test

import (
	"fmt"
	"testing"

	"github.com/stretchr/testify/require"

	iotago "github.com/iotaledger/iota.go/v4"
	"github.com/iotaledger/wasp/packages/chain/cmt_log"
	"github.com/iotaledger/wasp/packages/cryptolib"
	"github.com/iotaledger/wasp/packages/gpa"
	"github.com/iotaledger/wasp/packages/isc"
	"github.com/iotaledger/wasp/packages/testutil"
	"github.com/iotaledger/wasp/packages/testutil/testiotago"
	"github.com/iotaledger/wasp/packages/testutil/testlogger"
	"github.com/iotaledger/wasp/packages/testutil/testpeers"
)

// TODO: Test should involve suspend/resume.

func TestCmtLogBasic(t *testing.T) {
	t.Skip("flaky")
	type test struct {
		n int
		f int
	}
	tests := []test{
		{n: 4, f: 1},
	}
	for _, tst := range tests {
		t.Run(
			fmt.Sprintf("N=%v,F=%v", tst.n, tst.f),
			func(tt *testing.T) { testCmtLogBasic(tt, tst.n, tst.f) })
	}
}

func testCmtLogBasic(t *testing.T, n, f int) {
	log := testlogger.NewLogger(t)
	defer log.Sync()
	//
	// Chain identifiers.
	anchorID := testiotago.RandAnchorID()
	chainID := isc.ChainIDFromAnchorID(anchorID)
	governor := cryptolib.NewKeyPair()
	//
	// Node identities.
	_, peerIdentities := testpeers.SetupKeys(uint16(n))
	peerPubKeys := testpeers.PublicKeys(peerIdentities)
	//
	// Committee.
	committeeAddress, committeeKeyShares := testpeers.SetupDkgTrivial(t, n, f, peerIdentities, nil)
	//
	// Construct the algorithm nodes.
	gpaNodeIDs := gpa.NodeIDsFromPublicKeys(peerPubKeys)
	gpaNodes := map[gpa.NodeID]gpa.GPA{}
	for i := range gpaNodeIDs {
		dkShare, err := committeeKeyShares[i].LoadDKShare(committeeAddress)
		require.NoError(t, err)
		consensusStateRegistry := testutil.NewConsensusStateRegistry() // Empty store in this case.
		cmtLogInst, err := cmt_log.New(gpaNodeIDs[i], chainID, dkShare, consensusStateRegistry, gpa.NodeIDFromPublicKey, true, -1, nil, log.Named(fmt.Sprintf("N%v", i)))
		require.NoError(t, err)
		gpaNodes[gpaNodeIDs[i]] = cmtLogInst.AsGPA()
	}
	gpaTC := gpa.NewTestContext(gpaNodes)
	//
	// Start the algorithms.
	gpaTC.RunAll()
	gpaTC.PrintAllStatusStrings("Initial", t.Logf)
	//
	// Provide first anchor output. Consensus should be sent now.
	ao1 := randomAnchorOutputWithID(anchorID, governor.Address(), committeeAddress, 1)
	t.Logf("AO1=%v", ao1)
	gpaTC.WithInputs(inputAnchorOutputConfirmed(gpaNodes, ao1)).RunAll()
	gpaTC.PrintAllStatusStrings("After AO1Recv", t.Logf)
	cons1 := gpaNodes[gpaNodeIDs[0]].Output().(*cmt_log.Output)
	for _, n := range gpaNodes {
		require.NotNil(t, n.Output())
		require.Equal(t, cons1, n.Output())
	}
	//
	// Consensus results received (consumed ao1, produced ao2).
	ao2 := randomAnchorOutputWithID(anchorID, governor.Address(), committeeAddress, 2)
	t.Logf("AO2=%v", ao2)
	gpaTC.WithInputs(inputConsensusOutput(gpaNodes, cons1, ao2)).RunAll()
	gpaTC.PrintAllStatusStrings("After gpaMsgsAO2Cons", t.Logf)
	cons2 := gpaNodes[gpaNodeIDs[0]].Output().(*cmt_log.Output)
	t.Logf("cons2=%v", cons2)
	require.Equal(t, cons1.GetLogIndex().Next(), cons2.GetLogIndex())
	require.Equal(t, ao2, cons2.GetBaseAnchorOutput())
	for _, n := range gpaNodes {
		require.NotNil(t, n.Output())
		require.Equal(t, cons2, n.Output())
	}
	//
	// AO Confirmed received (nothing changes, we are ahead of it)
	gpaTC.WithInputs(inputAnchorOutputConfirmed(gpaNodes, ao2)).RunAll()
	gpaTC.PrintAllStatusStrings("After gpaMsgsAO2Recv", t.Logf)
	for _, n := range gpaNodes {
		require.NotNil(t, n.Output())
		require.Equal(t, cons2, n.Output())
	}
	//
	// pass another confirmed // TODO: WTF??
}

////////////////////////////////////////////////////////////////////////////////
// Helper functions.

func inputAnchorOutputConfirmed(gpaNodes map[gpa.NodeID]gpa.GPA, ao *isc.AnchorOutputWithID) map[gpa.NodeID]gpa.Input {
	inputs := map[gpa.NodeID]gpa.Input{}
	for n := range gpaNodes {
		inputs[n] = cmt_log.NewInputAnchorOutputConfirmed(ao)
	}
	return inputs
}

func inputConsensusOutput(gpaNodes map[gpa.NodeID]gpa.GPA, consReq *cmt_log.Output, nextAO *isc.AnchorOutputWithID) map[gpa.NodeID]gpa.Input {
	inputs := map[gpa.NodeID]gpa.Input{}
	for n := range gpaNodes {
		inputs[n] = cmt_log.NewInputConsensusOutputDone(consReq.GetLogIndex(), consReq.GetBaseAnchorOutput().OutputID(), consReq.GetBaseAnchorOutput().OutputID(), nextAO)
	}
	return inputs
}

func randomAnchorOutputWithID(anchorID iotago.AnchorID, governorAddress, stateAddress iotago.Address, stateIndex uint32) *isc.AnchorOutputWithID {
	outputID := testiotago.RandOutputID()
<<<<<<< HEAD
	anchorOutput := &iotago.AnchorOutput{
		AnchorID:    anchorID,
		StateIndex: stateIndex,
=======
	aliasOutput := &iotago.AliasOutput{
		AliasID:       aliasID,
		StateIndex:    stateIndex,
		StateMetadata: []byte{},
>>>>>>> 49309d84
		Conditions: iotago.UnlockConditions{
			&iotago.StateControllerAddressUnlockCondition{Address: stateAddress},
			&iotago.GovernorAddressUnlockCondition{Address: governorAddress},
		},
	}
	return isc.NewAnchorOutputWithID(anchorOutput, outputID)
}<|MERGE_RESOLUTION|>--- conflicted
+++ resolved
@@ -128,16 +128,10 @@
 
 func randomAnchorOutputWithID(anchorID iotago.AnchorID, governorAddress, stateAddress iotago.Address, stateIndex uint32) *isc.AnchorOutputWithID {
 	outputID := testiotago.RandOutputID()
-<<<<<<< HEAD
 	anchorOutput := &iotago.AnchorOutput{
 		AnchorID:    anchorID,
 		StateIndex: stateIndex,
-=======
-	aliasOutput := &iotago.AliasOutput{
-		AliasID:       aliasID,
-		StateIndex:    stateIndex,
 		StateMetadata: []byte{},
->>>>>>> 49309d84
 		Conditions: iotago.UnlockConditions{
 			&iotago.StateControllerAddressUnlockCondition{Address: stateAddress},
 			&iotago.GovernorAddressUnlockCondition{Address: governorAddress},
