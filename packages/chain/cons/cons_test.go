// Copyright 2020 IOTA Stiftung
// SPDX-License-Identifier: Apache-2.0

package cons_test

import (
	"context"
	"fmt"
	"sync"
	"sync/atomic"
	"testing"
	"time"

	"github.com/stretchr/testify/require"
	"go.uber.org/zap"

	"github.com/iotaledger/hive.go/kvstore/mapdb"
	"github.com/iotaledger/hive.go/logger"
	iotago "github.com/iotaledger/iota.go/v4"
	"github.com/iotaledger/wasp/contracts/native/inccounter"
	"github.com/iotaledger/wasp/packages/chain/cons"
	"github.com/iotaledger/wasp/packages/cryptolib"
	"github.com/iotaledger/wasp/packages/gpa"
	"github.com/iotaledger/wasp/packages/isc"
	"github.com/iotaledger/wasp/packages/kv/dict"
	"github.com/iotaledger/wasp/packages/origin"
	"github.com/iotaledger/wasp/packages/parameters"
	"github.com/iotaledger/wasp/packages/registry"
	"github.com/iotaledger/wasp/packages/state"
	"github.com/iotaledger/wasp/packages/testutil"
	"github.com/iotaledger/wasp/packages/testutil/testchain"
	"github.com/iotaledger/wasp/packages/testutil/testlogger"
	"github.com/iotaledger/wasp/packages/testutil/testpeers"
	"github.com/iotaledger/wasp/packages/testutil/utxodb"
	"github.com/iotaledger/wasp/packages/transaction"
	"github.com/iotaledger/wasp/packages/vm/core/accounts"
	"github.com/iotaledger/wasp/packages/vm/core/coreprocessors"
	"github.com/iotaledger/wasp/packages/vm/core/migrations/allmigrations"
	"github.com/iotaledger/wasp/packages/vm/gas"
	"github.com/iotaledger/wasp/packages/vm/processors"
	"github.com/iotaledger/wasp/packages/vm/vmimpl"
)

// Here we run a single consensus instance, step by step with
// regards to the requests to external components (mempool, stateMgr, VM).
func TestConsBasic(t *testing.T) {
	t.Parallel()
	type test struct {
		n int
		f int
	}
	tests := []test{
		{n: 1, f: 0},  // Low N.
		{n: 2, f: 0},  // Low N.
		{n: 3, f: 0},  // Low N.
		{n: 4, f: 1},  // Smallest reasonable config.
		{n: 10, f: 3}, // Typical config?
		{n: 12, f: 3}, // Non-optimal N/F.
	}
	if !testing.Short() {
		tests = append(tests, test{n: 31, f: 10}) // Large cluster.
	}
	for _, test := range tests {
		t.Run(
			fmt.Sprintf("N=%v,F=%v", test.n, test.f),
			func(tt *testing.T) { testConsBasic(tt, test.n, test.f) },
		)
	}
}

func testConsBasic(t *testing.T, n, f int) {
	t.Parallel()
	log := testlogger.NewLogger(t)
	defer log.Sync()
	//
	// Node Identities and shared key.
	_, peerIdentities := testpeers.SetupKeys(uint16(n))
	committeeAddress, dkShareProviders := testpeers.SetupDkgTrivial(t, n, f, peerIdentities, nil)
	//
	// Construct the chain on L1.
<<<<<<< HEAD
	utxoDB := utxodb.New(parameters.L1API())
=======
	utxoDB := utxodb.New(testutil.L1API)
>>>>>>> 9c2279ea
	//
	// Construct the chain on L1: Create the accounts.
	originator := cryptolib.NewKeyPair()
	_, err := utxoDB.GetFundsFromFaucet(originator.Address())
	require.NoError(t, err)
	//
	// Construct the chain on L1: Create the origin TX.
	outputs := utxoDB.GetUnspentOutputs(originator.Address())
	originTX, _, chainID, err := origin.NewChainOriginTransaction(
		originator,
		committeeAddress,
		originator.Address(),
		0,
		0,
		nil,
		outputs,
		testutil.L1API.TimeProvider().SlotFromTime(time.Now()),
		allmigrations.DefaultScheme.LatestSchemaVersion(),
		testutil.L1API,
	)
	require.NoError(t, err)
	stateAnchor, anchorOutput, err := transaction.GetAnchorFromTransaction(originTX.Transaction)
	require.NoError(t, err)
	require.NotNil(t, stateAnchor)
	require.NotNil(t, anchorOutput)
	ao0 := isc.NewChainOutputs(anchorOutput, stateAnchor.OutputID, nil, iotago.OutputID{})
	err = utxoDB.AddToLedger(originTX)
	require.NoError(t, err)

	//
	// Deposit some funds
	outputs = utxoDB.GetUnspentOutputs(originator.Address())

	depositTx, err := transaction.NewRequestTransaction(originator, originator.Address(), outputs, &isc.RequestParameters{
		TargetAddress:                 chainID.AsAddress(),
		Assets:                        isc.NewAssetsBaseTokens(100_000_000),
		AdjustToMinimumStorageDeposit: false,
		Metadata: &isc.SendMetadata{
			TargetContract: accounts.Contract.Hname(),
			EntryPoint:     accounts.FuncDeposit.Hname(),
			GasBudget:      10_000,
		},
	}, nil, testutil.L1API.TimeProvider().SlotFromTime(time.Now()), true, testutil.L1API)
	require.NoError(t, err)

	err = utxoDB.AddToLedger(depositTx)
	require.NoError(t, err)

	//
	// Construct the chain on L1: Find the requests (the first request).
	reqs := []isc.Request{}
	reqRefs := []*isc.RequestRef{}
	outputs = utxoDB.GetUnspentOutputs(chainID.AsAddress())
	for outputID, output := range outputs {
		if output.Type() == iotago.OutputAnchor {
			anchorOutput := output.(*iotago.AnchorOutput)
			if anchorOutput.AnchorID == chainID.AsAnchorID() {
				continue // That's our anchor output, not the request, skip it here.
			}
			if anchorOutput.AnchorID.Empty() {
				implicitAnchorID := iotago.AnchorIDFromOutputID(outputID)
				if implicitAnchorID == chainID.AsAnchorID() {
					continue // That's our origin anchor output, not the request, skip it here.
				}
			}
		}
		req, err := isc.OnLedgerFromUTXO(output, outputID)
		if err != nil {
			continue
		}
		reqs = append(reqs, req)
		reqRefs = append(reqRefs, isc.RequestRefFromRequest(req))
	}
	//
	// Construct the nodes.
	consInstID := []byte{1, 2, 3} // ID of the consensus.
	chainStates := map[gpa.NodeID]state.Store{}
	procConfig := coreprocessors.NewConfigWithCoreContracts().WithNativeContracts(inccounter.Processor)
	procCache := processors.MustNew(procConfig)
	nodeIDs := gpa.NodeIDsFromPublicKeys(testpeers.PublicKeys(peerIdentities))
	nodes := map[gpa.NodeID]gpa.GPA{}
	for i, nid := range nodeIDs {
		nodeLog := log.Named(nid.ShortString())
		nodeSK := peerIdentities[i].GetPrivateKey()
		nodeDKShare, err := dkShareProviders[i].LoadDKShare(committeeAddress)
		chainStates[nid] = state.NewStoreWithUniqueWriteMutex(mapdb.NewMapDB())
		_, err = origin.InitChainByAnchorOutput(chainStates[nid], ao0, testutil.L1API)
		require.NoError(t, err)
		nodes[nid] = cons.New(testutil.L1API,
			chainID,
			chainStates[nid],
			nid,
			nodeSK,
			nodeDKShare,
			procCache,
			consInstID,
			gpa.NodeIDFromPublicKey,
			accounts.CommonAccount(),
			nodeLog).AsGPA()
	}
	tc := gpa.NewTestContext(nodes)
	//
	// Provide inputs.
	t.Log("############ Provide Inputs.")
	now := time.Now()
	inputs := map[gpa.NodeID]gpa.Input{}
	for _, nid := range nodeIDs {
		inputs[nid] = cons.NewInputProposal(ao0)
	}
	tc.WithInputs(inputs).RunAll()
	tc.PrintAllStatusStrings("After Inputs", t.Logf)
	//
	// Provide SM and MP responses on proposals (and time data).
	t.Log("############ Provide TimeData and Proposals from SM/MP.")
	for nid, node := range nodes {
		out := node.Output().(*cons.Output)
		require.Equal(t, cons.Running, out.Status)
		require.NotNil(t, out.NeedMempoolProposal)
		require.NotNil(t, out.NeedStateMgrStateProposal)
		tc.WithInput(nid, cons.NewInputMempoolProposal(reqRefs))
		tc.WithInput(nid, cons.NewInputStateMgrProposalConfirmed())
		tc.WithInput(nid, cons.NewInputTimeData(now))
	}
	tc.RunAll()
	tc.PrintAllStatusStrings("After MP/SM proposals", t.Logf)
	//
	// Provide Decided data from SM and MP.
	t.Log("############ Provide Decided Data from SM/MP.")
	for nid, node := range nodes {
		out := node.Output().(*cons.Output)
		require.Equal(t, cons.Running, out.Status)
		require.Nil(t, out.NeedMempoolProposal)
		require.Nil(t, out.NeedStateMgrStateProposal)
		require.NotNil(t, out.NeedMempoolRequests)
		require.NotNil(t, out.NeedStateMgrDecidedState)
		l1Commitment, err := transaction.L1CommitmentFromAnchorOutput(out.NeedStateMgrDecidedState.AnchorOutput)
		require.NoError(t, err)
		chainState, err := chainStates[nid].StateByTrieRoot(l1Commitment.TrieRoot())
		require.NoError(t, err)
		tc.WithInput(nid, cons.NewInputMempoolRequests(reqs))
		tc.WithInput(nid, cons.NewInputStateMgrDecidedVirtualState(chainState))
	}
	tc.RunAll()
	tc.PrintAllStatusStrings("After MP/SM data", t.Logf)
	//
	// Provide Decided data from SM and MP.
	t.Log("############ Run VM, validate the result.")
	for nid, node := range nodes {
		out := node.Output().(*cons.Output)
		require.Equal(t, cons.Running, out.Status)
		require.Nil(t, out.NeedMempoolProposal)
		require.Nil(t, out.NeedStateMgrStateProposal)
		require.Nil(t, out.NeedMempoolRequests)
		require.Nil(t, out.NeedStateMgrDecidedState)
		require.NotNil(t, out.NeedVMResult)
		out.NeedVMResult.Log = out.NeedVMResult.Log.Desugar().WithOptions(zap.IncreaseLevel(logger.LevelError)).Sugar() // Decrease VM logging.
		vmResult, err := vmimpl.Run(out.NeedVMResult)
		require.NoError(t, err)
		tc.WithInput(nid, cons.NewInputVMResult(vmResult))
	}
	tc.RunAll()
	//
	// Provide Decided data from SM and MP.
	t.Log("############ After VM the VM Run.")
	tc.PrintAllStatusStrings("After VM the VM Run", t.Logf)
	for nid, node := range nodes {
		out := node.Output().(*cons.Output)
		require.Equal(t, cons.Running, out.Status)
		require.Nil(t, out.NeedMempoolProposal)
		require.Nil(t, out.NeedStateMgrStateProposal)
		require.Nil(t, out.NeedMempoolRequests)
		require.Nil(t, out.NeedStateMgrDecidedState)
		require.Nil(t, out.NeedVMResult)
		require.NotNil(t, out.NeedStateMgrSaveBlock)
		block := chainStates[nid].Commit(out.NeedStateMgrSaveBlock)
		require.NotNil(t, block)
		tc.WithInput(nid, cons.NewInputStateMgrBlockSaved(block))
	}
	tc.RunAll()
	t.Log("############ All should be done now.")
	tc.PrintAllStatusStrings("All done.", t.Logf)
	for nid, node := range nodes {
		out := node.Output().(*cons.Output)
		require.Equal(t, cons.Completed, out.Status)
		require.True(t, out.Terminated)
		require.Nil(t, out.NeedMempoolProposal)
		require.Nil(t, out.NeedStateMgrStateProposal)
		require.Nil(t, out.NeedMempoolRequests)
		require.Nil(t, out.NeedStateMgrDecidedState)
		require.Nil(t, out.NeedVMResult)
		require.NotNil(t, out.Result.Transaction)
		require.NotNil(t, out.Result.NextAnchorOutput)
		require.NotNil(t, out.Result.Block)
		if nid == nodeIDs[0] { // Just do this once.
			require.NoError(t, utxoDB.AddToLedger(out.Result.Transaction))
		}
	}
}

// Run several consensus instances in a chain, receiving inputs from each other.
// This test case has much less of synchronization, because we don't wait for
// all messages to be delivered before responding to the instance requests to
// mempool, stateMgr and VM.
func TestChained(t *testing.T) {
	t.Parallel()
	type test struct {
		n int
		f int
		b int
	}
	var tests []test
	if testing.Short() {
		tests = []test{
			{n: 1, f: 0, b: 10}, // Low N
			{n: 2, f: 0, b: 10}, // Low N
			{n: 3, f: 0, b: 10}, // Low N
			{n: 4, f: 1, b: 10}, // Smallest possible resilient config.
			{n: 10, f: 3, b: 5}, // Maybe a typical config.
			{n: 12, f: 3, b: 3}, // Check a non-optimal N/F combinations.
		}
	} else {
		tests = []test{ // Block counts chosen to keep test time similar in all cases.
			{n: 1, f: 0, b: 700}, // Low N
			{n: 2, f: 0, b: 500}, // Low N
			{n: 3, f: 0, b: 300}, // Low N
			{n: 4, f: 1, b: 250}, // Smallest possible resilient config.
			{n: 10, f: 3, b: 50}, // Maybe a typical config.
			{n: 12, f: 3, b: 35}, // Check a non-optimal N/F combinations.
			{n: 31, f: 10, b: 2}, // A large cluster.
		}
	}
	for _, test := range tests {
		t.Run(
			fmt.Sprintf("N=%v,F=%v,Blocks=%v", test.n, test.f, test.b),
			func(tt *testing.T) { testChained(tt, test.n, test.f, test.b) },
		)
	}
}

func testChained(t *testing.T, n, f, b int) {
	t.Parallel()
	log := testlogger.NewLogger(t)
	defer log.Sync()
	//
	// Node Identities, shared key and ledger.
	_, peerIdentities := testpeers.SetupKeys(uint16(n))
	committeeAddress, dkShareProviders := testpeers.SetupDkgTrivial(t, n, f, peerIdentities, nil)
	nodeIDs := gpa.NodeIDsFromPublicKeys(testpeers.PublicKeys(peerIdentities))
	utxoDB := utxodb.New(testutil.L1API)
	//
	// Create the accounts.
	scClient := cryptolib.NewKeyPair()
	originator := cryptolib.NewKeyPair()
	_, err := utxoDB.GetFundsFromFaucet(originator.Address())
	require.NoError(t, err)
	//
	// Construct the chain on L1 and prepare requests.
	tcl := testchain.NewTestChainLedger(t, utxoDB, originator)
	_, originAO, chainID := tcl.MakeTxChainOrigin(committeeAddress)
	allRequests := map[int][]isc.Request{}
	if b > 0 {
		_, err = utxoDB.GetFundsFromFaucet(scClient.Address(), 150_000_000)
		require.NoError(t, err)
		allRequests[0] = append(tcl.MakeTxAccountsDeposit(scClient), tcl.MakeTxDeployIncCounterContract()...)
	}
	incTotal := 0
	for i := 0; i < b-1; i++ {
		reqs := []isc.Request{}
		reqPerBlock := 3
		for ii := 0; ii < reqPerBlock; ii++ {
			scRequest := isc.NewOffLedgerRequest(
				chainID,
				inccounter.Contract.Hname(),
				inccounter.FuncIncCounter.Hname(),
				dict.New(),
				uint64(i*reqPerBlock+ii),
				gas.LimitsDefault.MinGasPerRequest,
			).Sign(scClient)
			reqs = append(reqs, scRequest)
			incTotal++
		}
		allRequests[i+1] = reqs
	}
	//
	// Construct the nodes for each instance.
	procConfig := coreprocessors.NewConfigWithCoreContracts().WithNativeContracts(inccounter.Processor)
	procCache := processors.MustNew(procConfig)
	doneCHs := map[gpa.NodeID]chan *testInstInput{}
	for _, nid := range nodeIDs {
		doneCHs[nid] = make(chan *testInstInput, 1)
	}
	testNodeStates := map[gpa.NodeID]state.Store{}
	for _, nid := range nodeIDs {
		testNodeStates[nid] = state.NewStoreWithUniqueWriteMutex(mapdb.NewMapDB())
		origin.InitChainByAnchorOutput(testNodeStates[nid], originAO, testutil.L1API)
	}
	testChainInsts := make([]testConsInst, b)
	for i := range testChainInsts {
		ii := i // Copy.
		doneCB := func(nextInput *testInstInput) {
			if ii == b-1 {
				doneCHs[nextInput.nodeID] <- nextInput
				return
			}
			testChainInsts[ii+1].input(nextInput)
		}
		testChainInsts[i] = *newTestConsInst(
			t, chainID, committeeAddress, i, procCache, nodeIDs,
			testNodeStates, peerIdentities, dkShareProviders,
			allRequests[i], doneCB, log,
		)
	}
	// Start the threads for each instance.
	for i := range testChainInsts {
		go testChainInsts[i].run()
	}
	// Start the process by providing input to the first instance.
	for _, nid := range nodeIDs {
		t.Log("Going to provide inputs.")
		originL1Commitment, err := transaction.L1CommitmentFromAnchorOutput(originAO.AnchorOutput)
		require.NoError(t, err)
		originState, err := testNodeStates[nid].StateByTrieRoot(originL1Commitment.TrieRoot())
		require.NoError(t, err)
		testChainInsts[0].input(&testInstInput{
			nodeID:           nid,
			baseAnchorOutput: originAO,
			baseState:        originState,
		})
	}
	// Wait for all the instances to output.
	t.Log("Waiting for DONE for the last in the chain.")
	doneVals := map[gpa.NodeID]*testInstInput{}
	for nid, doneCH := range doneCHs {
		doneVals[nid] = <-doneCH
	}
	t.Log("Waiting for all instances to terminate.")
	for _, tci := range testChainInsts {
		<-tci.tcTerminated
	}
	t.Log("Done, last block was output and all instances terminated.")
	for _, doneVal := range doneVals {
		require.Equal(t, int64(incTotal), inccounter.NewStateAccess(doneVal.baseState).GetCounter())
	}
}

////////////////////////////////////////////////////////////////////////////////
// testConsInst

type testInstInput struct {
	nodeID           gpa.NodeID
<<<<<<< HEAD
	baseAnchorOutput *isc.AnchorOutputWithID
=======
	baseAnchorOutput *isc.ChainOutputs
>>>>>>> 9c2279ea
	baseState        state.State // State committed with the baseAnchorOutput
}

type testConsInst struct {
	t            *testing.T
	nodes        map[gpa.NodeID]gpa.GPA
	nodeStates   map[gpa.NodeID]state.Store
	stateIndex   int
	requests     []isc.Request
	tc           *gpa.TestContext
	tcInputCh    chan map[gpa.NodeID]gpa.Input // These channels are for sending data to TC.
	tcTerminated chan interface{}
	//
	// Inputs received from the previous instance.
	lock            *sync.RWMutex                 // inputs value is checked in the TC thread and written in TCI.
	compInputPipe   chan map[gpa.NodeID]gpa.Input // Local component inputs. This queue is used to send message from TCI/TC to TCI.
	compInputClosed *atomic.Bool                  // Can be closed from TC or TCI.
	inputCh         chan *testInstInput           // These channels are to send data to TCI.
	inputs          map[gpa.NodeID]*testInstInput // Inputs received to this TCI.
	//
	// The latest output of the consensus instances.
	outLatest map[gpa.NodeID]*cons.Output
	//
	// What has been provided to the consensus instances.
	handledNeedMempoolProposal       map[gpa.NodeID]bool
	handledNeedStateMgrStateProposal map[gpa.NodeID]bool
	handledNeedMempoolRequests       map[gpa.NodeID]bool
	handledNeedStateMgrDecidedState  map[gpa.NodeID]bool
	handledNeedVMResult              map[gpa.NodeID]bool
	handledNeedStateMgrSaveBlock     map[gpa.NodeID]bool
	//
	// Result of this instance provided to the next instance.
	done   map[gpa.NodeID]bool
	doneCB func(nextInput *testInstInput)
}

func newTestConsInst(
	t *testing.T,
	chainID isc.ChainID,
	committeeAddress iotago.Address,
	stateIndex int,
	procCache *processors.Cache,
	nodeIDs []gpa.NodeID,
	nodeStates map[gpa.NodeID]state.Store,
	peerIdentities []*cryptolib.KeyPair,
	dkShareRegistryProviders []registry.DKShareRegistryProvider,
	requests []isc.Request,
	doneCB func(nextInput *testInstInput),
	log *logger.Logger,
) *testConsInst {
	consInstID := []byte(fmt.Sprintf("testConsInst-%v", stateIndex))
	nodes := map[gpa.NodeID]gpa.GPA{}
	for i, nid := range nodeIDs {
		nodeLog := log.Named(nid.ShortString())
		nodeSK := peerIdentities[i].GetPrivateKey()
		nodeDKShare, err := dkShareRegistryProviders[i].LoadDKShare(committeeAddress)
		require.NoError(t, err)
		nodes[nid] = cons.New(testutil.L1API, chainID, nodeStates[nid], nid, nodeSK, nodeDKShare, procCache, consInstID, gpa.NodeIDFromPublicKey, accounts.CommonAccount(), nodeLog).AsGPA()
	}
	tci := &testConsInst{
		t:                                t,
		nodes:                            nodes,
		nodeStates:                       nodeStates,
		stateIndex:                       stateIndex,
		requests:                         requests,
		tcInputCh:                        make(chan map[gpa.NodeID]gpa.Input, len(nodeIDs)),
		tcTerminated:                     make(chan interface{}),
		lock:                             &sync.RWMutex{},
		compInputPipe:                    make(chan map[gpa.NodeID]gpa.Input, len(nodeIDs)*10),
		compInputClosed:                  &atomic.Bool{},
		inputCh:                          make(chan *testInstInput, len(nodeIDs)),
		inputs:                           map[gpa.NodeID]*testInstInput{},
		outLatest:                        map[gpa.NodeID]*cons.Output{},
		handledNeedMempoolProposal:       map[gpa.NodeID]bool{},
		handledNeedStateMgrStateProposal: map[gpa.NodeID]bool{},
		handledNeedMempoolRequests:       map[gpa.NodeID]bool{},
		handledNeedStateMgrDecidedState:  map[gpa.NodeID]bool{},
		handledNeedVMResult:              map[gpa.NodeID]bool{},
		handledNeedStateMgrSaveBlock:     map[gpa.NodeID]bool{},
		done:                             map[gpa.NodeID]bool{},
		doneCB:                           doneCB,
	}
	tci.tc = gpa.NewTestContext(nodes).
		WithOutputHandler(tci.outputHandler).
		WithInputChannel(tci.tcInputCh)
	return tci
}

func (tci *testConsInst) run() {
	ctx, cancel := context.WithCancel(context.Background())
	go func() {
		tci.tc.RunAll()
		close(tci.tcTerminated)
		cancel()
	}()
	ticks := time.After(10 * time.Millisecond)
	tickSent := 0
	tickClose := false
	var timeForStatus <-chan time.Time
	for {
		select {
		case inp := <-tci.inputCh:
			tci.lock.Lock()
			if _, ok := tci.inputs[inp.nodeID]; ok {
				tci.lock.Unlock()
				panic("duplicate input")
			}
			tci.inputs[inp.nodeID] = inp
			tci.lock.Unlock()
			tci.tcInputCh <- map[gpa.NodeID]gpa.Input{inp.nodeID: cons.NewInputProposal(inp.baseAnchorOutput)}
			timeForStatus = time.After(3 * time.Second)
			tci.tryHandleOutput(inp.nodeID)
		case compInp, ok := <-tci.compInputPipe:
			if !ok {
				tickClose = true
				if tickSent > 0 {
					close(tci.tcInputCh)
				}
				tci.compInputPipe = nil
				continue
			}
			tci.tcInputCh <- compInp
		case <-ctx.Done():
			return
		case <-ticks:
			if tickClose && tickSent > 0 {
				continue // tci.tcMessageCh already closed.
			}
			tickSent++
			for nodeID := range tci.nodes {
				tci.tcInputCh <- map[gpa.NodeID]gpa.Input{nodeID: cons.NewInputTimeData(time.Now())}
			}
			if tickClose {
				close(tci.tcInputCh)
				continue
			}
			ticks = time.After(20 * time.Millisecond)
		case <-timeForStatus:
			tci.tc.PrintAllStatusStrings(fmt.Sprintf("TCI[%v] timeForStatus", tci.stateIndex), tci.t.Logf)
			timeForStatus = time.After(3 * time.Second)
		}
	}
}

func (tci *testConsInst) input(input *testInstInput) {
	tci.inputCh <- input
}

func (tci *testConsInst) outputHandler(nodeID gpa.NodeID, out gpa.Output) {
	tci.lock.Lock()
	tci.outLatest[nodeID] = out.(*cons.Output)
	tci.lock.Unlock()
	tci.tryHandleOutput(nodeID)
}

// Here we respond to the node requests to other components (provided via the output).
// This can be executed in the TCI (on input) and TC (on output) threads.
func (tci *testConsInst) tryHandleOutput(nodeID gpa.NodeID) { //nolint:gocyclo
	tci.lock.Lock()
	defer tci.lock.Unlock()
	out, ok := tci.outLatest[nodeID]
	if !ok {
		return
	}
	inp, ok := tci.inputs[nodeID]
	if !ok {
		return
	}
	switch out.Status {
	case cons.Completed:
		if tci.done[nodeID] {
			return
		}
		resultState, err := tci.nodeStates[nodeID].StateByTrieRoot(out.Result.Block.TrieRoot())
		require.NoError(tci.t, err)
		tci.doneCB(&testInstInput{
			nodeID:           nodeID,
			baseAnchorOutput: out.Result.NextAnchorOutput,
			baseState:        resultState,
		})
		tci.done[nodeID] = true
		return
	case cons.Skipped:
		if tci.done[nodeID] {
			return
		}
		tci.doneCB(inp)
		tci.done[nodeID] = true
		return
	}
	tci.tryHandledNeedMempoolProposal(nodeID, out, inp)
	tci.tryHandledNeedStateMgrStateProposal(nodeID, out, inp)
	tci.tryHandledNeedMempoolRequests(nodeID, out)
	tci.tryHandledNeedStateMgrDecidedState(nodeID, out, inp)
	tci.tryHandledNeedVMResult(nodeID, out)
	tci.tryHandledNeedStateMgrSaveBlock(nodeID, out)
	allClosed := true
	if len(tci.inputs) < len(tci.nodes) {
		allClosed = false
	}
	for nid := range tci.nodes {
		if tci.handledNeedMempoolProposal[nid] &&
			tci.handledNeedStateMgrStateProposal[nid] &&
			tci.handledNeedMempoolRequests[nid] &&
			tci.handledNeedStateMgrDecidedState[nid] &&
			tci.handledNeedVMResult[nid] &&
			tci.handledNeedStateMgrSaveBlock[nid] {
			continue
		}
		allClosed = false
	}
	if allClosed {
		tci.tryCloseCompInputPipe()
	}
}

func (tci *testConsInst) tryHandledNeedMempoolProposal(nodeID gpa.NodeID, out *cons.Output, inp *testInstInput) {
	if out.NeedMempoolProposal != nil && !tci.handledNeedMempoolProposal[nodeID] {
		require.Equal(tci.t, out.NeedMempoolProposal, inp.baseAnchorOutput)
		reqRefs := []*isc.RequestRef{}
		for _, r := range tci.requests {
			reqRefs = append(reqRefs, isc.RequestRefFromRequest(r))
		}
		tci.compInputPipe <- map[gpa.NodeID]gpa.Input{nodeID: cons.NewInputMempoolProposal(reqRefs)}
		tci.handledNeedMempoolProposal[nodeID] = true
	}
}

func (tci *testConsInst) tryHandledNeedStateMgrStateProposal(nodeID gpa.NodeID, out *cons.Output, inp *testInstInput) {
	if out.NeedStateMgrStateProposal != nil && !tci.handledNeedStateMgrStateProposal[nodeID] {
		require.Equal(tci.t, out.NeedStateMgrStateProposal, inp.baseAnchorOutput)
		tci.compInputPipe <- map[gpa.NodeID]gpa.Input{nodeID: cons.NewInputStateMgrProposalConfirmed()}
		tci.handledNeedStateMgrStateProposal[nodeID] = true
	}
}

func (tci *testConsInst) tryHandledNeedMempoolRequests(nodeID gpa.NodeID, out *cons.Output) {
	if out.NeedMempoolRequests != nil && !tci.handledNeedMempoolRequests[nodeID] {
		requests := []isc.Request{}
		for _, reqRef := range out.NeedMempoolRequests {
			for _, req := range tci.requests {
				if reqRef.IsFor(req) {
					requests = append(requests, req)
					break
				}
			}
		}
		if len(requests) == len(out.NeedMempoolRequests) {
			tci.compInputPipe <- map[gpa.NodeID]gpa.Input{nodeID: cons.NewInputMempoolRequests(requests)}
		} else {
			tci.t.Error("we have to sync between mempools, should not happen in this test")
		}
		tci.handledNeedMempoolRequests[nodeID] = true
	}
}

func (tci *testConsInst) tryHandledNeedStateMgrDecidedState(nodeID gpa.NodeID, out *cons.Output, inp *testInstInput) {
	if out.NeedStateMgrDecidedState != nil && !tci.handledNeedStateMgrDecidedState[nodeID] {
		if out.NeedStateMgrDecidedState.AnchorOutputID == inp.baseAnchorOutput.AnchorOutputID {
			tci.compInputPipe <- map[gpa.NodeID]gpa.Input{nodeID: cons.NewInputStateMgrDecidedVirtualState(inp.baseState)}
		} else {
			tci.t.Error("we have to sync between state managers, should not happen in this test")
		}
		tci.handledNeedStateMgrDecidedState[nodeID] = true
	}
}

func (tci *testConsInst) tryHandledNeedVMResult(nodeID gpa.NodeID, out *cons.Output) {
	if out.NeedVMResult != nil && !tci.handledNeedVMResult[nodeID] {
		out.NeedVMResult.Log = out.NeedVMResult.Log.Desugar().WithOptions(zap.IncreaseLevel(logger.LevelError)).Sugar() // Decrease VM logging.
		vmResult, err := vmimpl.Run(out.NeedVMResult)
		require.NoError(tci.t, err)
		tci.compInputPipe <- map[gpa.NodeID]gpa.Input{nodeID: cons.NewInputVMResult(vmResult)}
		tci.handledNeedVMResult[nodeID] = true
	}
}

func (tci *testConsInst) tryHandledNeedStateMgrSaveBlock(nodeID gpa.NodeID, out *cons.Output) {
	if out.NeedStateMgrSaveBlock != nil && !tci.handledNeedStateMgrSaveBlock[nodeID] {
		block := tci.nodeStates[nodeID].Commit(out.NeedStateMgrSaveBlock)
		tci.compInputPipe <- map[gpa.NodeID]gpa.Input{nodeID: cons.NewInputStateMgrBlockSaved(block)}
		tci.handledNeedStateMgrSaveBlock[nodeID] = true
	}
}

func (tci *testConsInst) tryCloseCompInputPipe() {
	if !tci.compInputClosed.Swap(true) {
		close(tci.compInputPipe)
	}
}<|MERGE_RESOLUTION|>--- conflicted
+++ resolved
@@ -24,7 +24,6 @@
 	"github.com/iotaledger/wasp/packages/isc"
 	"github.com/iotaledger/wasp/packages/kv/dict"
 	"github.com/iotaledger/wasp/packages/origin"
-	"github.com/iotaledger/wasp/packages/parameters"
 	"github.com/iotaledger/wasp/packages/registry"
 	"github.com/iotaledger/wasp/packages/state"
 	"github.com/iotaledger/wasp/packages/testutil"
@@ -78,11 +77,7 @@
 	committeeAddress, dkShareProviders := testpeers.SetupDkgTrivial(t, n, f, peerIdentities, nil)
 	//
 	// Construct the chain on L1.
-<<<<<<< HEAD
-	utxoDB := utxodb.New(parameters.L1API())
-=======
 	utxoDB := utxodb.New(testutil.L1API)
->>>>>>> 9c2279ea
 	//
 	// Construct the chain on L1: Create the accounts.
 	originator := cryptolib.NewKeyPair()
@@ -433,11 +428,7 @@
 
 type testInstInput struct {
 	nodeID           gpa.NodeID
-<<<<<<< HEAD
-	baseAnchorOutput *isc.AnchorOutputWithID
-=======
 	baseAnchorOutput *isc.ChainOutputs
->>>>>>> 9c2279ea
 	baseState        state.State // State committed with the baseAnchorOutput
 }
 
