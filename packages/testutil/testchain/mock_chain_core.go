// Copyright 2020 IOTA Stiftung
// SPDX-License-Identifier: Apache-2.0

package testchain

import (
	"testing"
	"time"

	"github.com/iotaledger/hive.go/events"
	"github.com/iotaledger/hive.go/logger"
	iotago "github.com/iotaledger/iota.go/v3"
	"github.com/iotaledger/wasp/contracts/native/inccounter"
	"github.com/iotaledger/wasp/packages/chain"
	"github.com/iotaledger/wasp/packages/chain/messages"
	"github.com/iotaledger/wasp/packages/iscp"
	"github.com/iotaledger/wasp/packages/iscp/coreutil"
	"github.com/iotaledger/wasp/packages/peering"
	"github.com/iotaledger/wasp/packages/state"
	"github.com/iotaledger/wasp/packages/vm/core/coreprocessors"
	"github.com/iotaledger/wasp/packages/vm/core/governance"
	"github.com/iotaledger/wasp/packages/vm/processors"
)

type MockedChainCore struct {
	T                       *testing.T
	chainID                 *iscp.ChainID
	processors              *processors.Cache
	eventStateTransition    *events.Event
	eventRequestProcessed   *events.Event
	getNetIDsFun            func() []string
	onGlobalStateSync       func() coreutil.ChainStateSync
	onGetStateReader        func() state.OptimisticStateReader
	onEventStateTransition  func(data *chain.ChainTransitionEventData)
	onEventRequestProcessed func(id iscp.RequestID)
	onSendPeerMsg           func(netID string, msgReceiver byte, msgType byte, msgData []byte)
	onStateCandidate        func(state state.VirtualStateAccess, outputID *iotago.UTXOInput)
	onDismissChain          func(reason string)
	onLedgerState           func(chainOutput *iotago.AliasOutput, timestamp time.Time)
	onOffLedgerRequest      func(msg *messages.OffLedgerRequestMsgIn)
	onRequestAck            func(msg *messages.RequestAckMsgIn)
	onMissingRequestIDs     func(msg *messages.MissingRequestIDsMsgIn)
	onMissingRequest        func(msg *messages.MissingRequestMsg)
	onTimerTick             func(tick int)
	onSync                  func(out iotago.OutputID, blockIndex uint32) //nolint:structcheck,unused
	log                     *logger.Logger
}

var _ chain.ChainCore = &MockedChainCore{}

func NewMockedChainCore(t *testing.T, chainID *iscp.ChainID, log *logger.Logger) *MockedChainCore {
	receiveFailFun := func(typee string, msg interface{}) {
		t.Fatalf("Receiving of %s is not implemented, but %v is received", typee, msg)
	}
	ret := &MockedChainCore{
		T:          t,
		chainID:    chainID,
<<<<<<< HEAD
		processors: processors.MustNew(processors.NewConfig(inccounter.Processor)),
		log:        log.Named("chain"),
=======
		processors: processors.MustNew(coreprocessors.Config().WithNativeContracts(inccounter.Processor)),
		log:        log,
>>>>>>> b8837ee5
		getNetIDsFun: func() []string {
			t.Fatalf("List of netIDs is not known")
			return []string{}
		},
		eventStateTransition: events.NewEvent(func(handler interface{}, params ...interface{}) {
			handler.(func(_ *chain.ChainTransitionEventData))(params[0].(*chain.ChainTransitionEventData))
		}),
		eventRequestProcessed: events.NewEvent(func(handler interface{}, params ...interface{}) {
			handler.(func(_ iscp.RequestID))(params[0].(iscp.RequestID))
		}),
		onEventRequestProcessed: func(id iscp.RequestID) {
			log.Infof("onEventRequestProcessed: %s", id)
		},
		onSendPeerMsg: func(netID string, msgReceiver byte, msgType byte, msgData []byte) {
			t.Fatalf("Sending to peer msg not implemented, netID=%v, receiver=%v, msgType=%v", netID, msgReceiver, msgType)
		},
		onStateCandidate: func(state state.VirtualStateAccess, outputID *iotago.UTXOInput) {
			t.Fatalf("Receiving state candidate not implemented, outputID=%v", iscp.OID(outputID))
		},
		onDismissChain: func(reason string) { t.Fatalf("Dismissing chain not implemented, reason=%v", reason) },
		onLedgerState: func(chainOutput *iotago.AliasOutput, timestamp time.Time) {
			t.Fatalf("Receiving ledger state not implemented, chain output=%v", chainOutput)
		},
		onOffLedgerRequest:  func(msg *messages.OffLedgerRequestMsgIn) { receiveFailFun("*messages.OffLedgerRequestMsgIn", msg) },
		onRequestAck:        func(msg *messages.RequestAckMsgIn) { receiveFailFun("*messages.RequestAckMsgIn", msg) },
		onMissingRequestIDs: func(msg *messages.MissingRequestIDsMsgIn) { receiveFailFun("*messages.MissingRequestIDsMsgIn", msg) },
		onMissingRequest:    func(msg *messages.MissingRequestMsg) { receiveFailFun("*messages.MissingRequestMsg", msg) },
		onTimerTick:         func(tick int) { t.Fatalf("Receiving timer tick not implemented: index=%v", tick) },
	}
	ret.onEventStateTransition = func(msg *chain.ChainTransitionEventData) {
		chain.LogStateTransition(msg, nil, log)
	}
	ret.eventStateTransition.Attach(events.NewClosure(func(data *chain.ChainTransitionEventData) {
		ret.onEventStateTransition(data)
	}))
	ret.eventRequestProcessed.Attach(events.NewClosure(func(id iscp.RequestID) {
		ret.onEventRequestProcessed(id)
	}))
	return ret
}

func (m *MockedChainCore) Log() *logger.Logger {
	return m.log
}

func (m *MockedChainCore) ID() *iscp.ChainID {
	return m.chainID
}

func (m *MockedChainCore) GlobalStateSync() coreutil.ChainStateSync {
	return m.onGlobalStateSync()
}

func (m *MockedChainCore) GetStateReader() state.OptimisticStateReader {
	return m.onGetStateReader()
}

func (m *MockedChainCore) GetCommitteeInfo() *chain.CommitteeInfo {
	panic("implement me")
}

func (m *MockedChainCore) StateCandidateToStateManager(virtualState state.VirtualStateAccess, outputID *iotago.UTXOInput) {
	m.onStateCandidate(virtualState, outputID)
}

func (m *MockedChainCore) EnqueueDismissChain(reason string) {
	m.onDismissChain(reason)
}

func (m *MockedChainCore) EnqueueLedgerState(chainOutput *iotago.AliasOutput, timestamp time.Time) {
	m.onLedgerState(chainOutput, timestamp)
}

func (m *MockedChainCore) EnqueueOffLedgerRequestMsg(msg *messages.OffLedgerRequestMsgIn) {
	m.onOffLedgerRequest(msg)
}

func (m *MockedChainCore) EnqueueRequestAckMsg(msg *messages.RequestAckMsgIn) {
	m.onRequestAck(msg)
}

func (m *MockedChainCore) EnqueueMissingRequestIDsMsg(msg *messages.MissingRequestIDsMsgIn) {
	m.onMissingRequestIDs(msg)
}

func (m *MockedChainCore) EnqueueMissingRequestMsg(msg *messages.MissingRequestMsg) {
	m.onMissingRequest(msg)
}

func (m *MockedChainCore) EnqueueTimerTick(tick int) {
	m.onTimerTick(tick)
}

func (m *MockedChainCore) Processors() *processors.Cache {
	return m.processors
}

func (m *MockedChainCore) TriggerChainTransition(data *chain.ChainTransitionEventData) {
	m.eventStateTransition.Trigger(data)
}

func (m *MockedChainCore) OnStateTransition(f func(data *chain.ChainTransitionEventData)) {
	m.onEventStateTransition = f
}

func (m *MockedChainCore) OnRequestProcessed(f func(id iscp.RequestID)) {
	m.onEventRequestProcessed = f
}

func (m *MockedChainCore) OnGetStateReader(f func() state.OptimisticStateReader) {
	m.onGetStateReader = f
}

func (m *MockedChainCore) OnGlobalStateSync(f func() coreutil.ChainStateSync) {
	m.onGlobalStateSync = f
}

func (m *MockedChainCore) OnSendPeerMsg(fun func(netID string, msgReceiver byte, msgType byte, msgData []byte)) {
	m.onSendPeerMsg = fun
}

func (m *MockedChainCore) OnStateCandidate(fun func(state state.VirtualStateAccess, outputID *iotago.UTXOInput)) {
	m.onStateCandidate = fun
}

func (m *MockedChainCore) OnDismissChain(fun func(reason string)) {
	m.onDismissChain = fun
}

func (m *MockedChainCore) OnLedgerState(fun func(chainOutput *iotago.AliasOutput, timestamp time.Time)) {
	m.onLedgerState = fun
}

func (m *MockedChainCore) OnOffLedgerRequest(fun func(msg *messages.OffLedgerRequestMsgIn)) {
	m.onOffLedgerRequest = fun
}

func (m *MockedChainCore) OnRequestAck(fun func(msg *messages.RequestAckMsgIn)) {
	m.onRequestAck = fun
}

func (m *MockedChainCore) OnMissingRequestIDs(fun func(msg *messages.MissingRequestIDsMsgIn)) {
	m.onMissingRequestIDs = fun
}

func (m *MockedChainCore) OnMissingRequest(fun func(msg *messages.MissingRequestMsg)) {
	m.onMissingRequest = fun
}

func (m *MockedChainCore) OnTimerTick(fun func(tick int)) {
	m.onTimerTick = fun
}

func (m *MockedChainCore) GetChainNodes() []peering.PeerStatusProvider {
	panic("not implemented MockedChainCore::GetChainNodes")
}

func (m *MockedChainCore) GetCandidateNodes() []*governance.AccessNodeInfo {
	panic("not implemented MockedChainCore::GetCandidateNodes")
}

func (m *MockedChainCore) VirtualStateAccess() state.VirtualStateAccess {
	panic("not implemented MockedChainCore::VirtualStateAccess")
}

func (m *MockedChainCore) GetAnchorOutput() *iscp.AliasOutputWithID {
	panic("not implemented MockedChainCore::GetAnchorOutput")
}<|MERGE_RESOLUTION|>--- conflicted
+++ resolved
@@ -55,13 +55,8 @@
 	ret := &MockedChainCore{
 		T:          t,
 		chainID:    chainID,
-<<<<<<< HEAD
-		processors: processors.MustNew(processors.NewConfig(inccounter.Processor)),
+		processors: processors.MustNew(coreprocessors.Config().WithNativeContracts(inccounter.Processor)),
 		log:        log.Named("chain"),
-=======
-		processors: processors.MustNew(coreprocessors.Config().WithNativeContracts(inccounter.Processor)),
-		log:        log,
->>>>>>> b8837ee5
 		getNetIDsFun: func() []string {
 			t.Fatalf("List of netIDs is not known")
 			return []string{}
