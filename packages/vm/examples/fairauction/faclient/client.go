--- conflicted
+++ resolved
@@ -2,11 +2,7 @@
 
 import (
 	"bytes"
-<<<<<<< HEAD
 	"fmt"
-=======
-	valuetransaction "github.com/iotaledger/goshimmer/dapps/valuetransfers/packages/transaction"
->>>>>>> 5b5e4c7d
 	"time"
 
 	"github.com/iotaledger/goshimmer/dapps/valuetransfers/packages/address"
@@ -89,11 +85,7 @@
 	return ret, nil
 }
 
-<<<<<<< HEAD
 func (frc *FairAuctionClient) postRequest(code sctransaction.RequestCode, transfer map[balance.Color]int64, vars map[string]interface{}) (*sctransaction.Transaction, error) {
-=======
-func (frc *FairAuctionClient) postRequest(code sctransaction.RequestCode, transfer map[balance.Color]int64, vars map[string]interface{}) (*valuetransaction.ID, error) {
->>>>>>> 5b5e4c7d
 	tx, err := waspapi.CreateSimpleRequest(
 		frc.nodeClient,
 		frc.sigScheme,
@@ -106,23 +98,14 @@
 	)
 	if err != nil {
 		return nil, err
-<<<<<<< HEAD
-	}
-	return tx, frc.nodeClient.PostTransaction(tx.Transaction)
-}
-
-func (fc *FairAuctionClient) SetOwnerMargin(margin int64) (*sctransaction.Transaction, error) {
-=======
 	}
 	if err = frc.nodeClient.PostTransaction(tx.Transaction); err != nil {
 		return nil, err
 	}
-	txid := tx.ID()
-	return &txid, nil
+	return tx, nil
 }
 
-func (fc *FairAuctionClient) SetOwnerMargin(margin int64) (*valuetransaction.ID, error) {
->>>>>>> 5b5e4c7d
+func (fc *FairAuctionClient) SetOwnerMargin(margin int64) (*sctransaction.Transaction, error) {
 	return fc.postRequest(
 		fairauction.RequestSetOwnerMargin,
 		nil,
@@ -156,17 +139,10 @@
 	tokensForSale int64,
 	minimumBid int64,
 	durationMinutes int64,
-<<<<<<< HEAD
 ) (*sctransaction.Transaction, error) {
 	fee, err := fc.GetFeeAmount(minimumBid)
 	if err != nil {
 		return nil, fmt.Errorf("GetFeeAmount failed: %v", err)
-=======
-) (*valuetransaction.ID, error) {
-	fee, err := fc.GetFeeAmount(minimumBid)
-	if err != nil {
-		return nil, err
->>>>>>> 5b5e4c7d
 	}
 	return fc.postRequest(
 		fairauction.RequestStartAuction,
@@ -183,11 +159,7 @@
 	)
 }
 
-<<<<<<< HEAD
 func (fc *FairAuctionClient) PlaceBid(color *balance.Color, amountIotas int64) (*sctransaction.Transaction, error) {
-=======
-func (fc *FairAuctionClient) PlaceBid(color *balance.Color, amountIotas int64) (*valuetransaction.ID, error) {
->>>>>>> 5b5e4c7d
 	return fc.postRequest(
 		fairauction.RequestPlaceBid,
 		map[balance.Color]int64{balance.ColorIOTA: amountIotas},
