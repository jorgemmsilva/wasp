// Copyright 2020 IOTA Stiftung
// SPDX-License-Identifier: Apache-2.0

// TODO: Cleanup the committees not used for a long time.

// This package implements a protocol for running a chain in a node.
// Its main responsibilities:
//   - Track, which branch is the latest/correct one.
//   - Maintain a set of committee logs (1 for each committee this node participates in).
//   - Maintain a set of consensus instances (one of them is the current one).
//   - Supervise the Mempool and StateMgr.
//   - Handle messages from the NodeConn (AO confirmed / rejected, Request received).
//   - Posting StateTX to NodeConn.
//
// > VARIABLES:
// >     LatestActiveCmt -- The latest committee, that was active.
// >        This field will be nil if the node is not part of the committee.
// >        On the resynchronization it will store the previous active committee.
// >     LatestActiveAO -- The latest AO we are building upon.
// >        Derived, equal to NeedConsensus.BaseAO.
// >     LatestConfirmedAO -- The latest ConfirmedAO from L1.
// >        This one usually follows the LatestAliasOutput,
// >        but can be published from outside and override the LatestAliasOutput.
// >     AccessNodes -- The set of access nodes for the current head.
// >        Union of On-Chain access nodes and the nodes permitted by this node.
// >     NeedConsensus -- A request to run consensus.
// >        Always set based on output of the main CmtLog.
// >     NeedPublishTX -- Requests to publish TX'es.
// >        - Added upon reception of the Consensus Output,
// >          if it is still in NeedConsensus at the time.
// >        - Removed on PublishResult from the NodeConn.
// >
// > UPON Reception of ConfirmedAO:
// >     Set LatestConfirmedAO <- ConfirmedAO
// >     IF this node is in the committee THEN
// >         Pass it to the corresponding CmtLog; HandleCmtLogOutput.
// >     ELSE
// >         IF LatestActiveCmt != nil THEN
// >     	     Send Suspend to Last Active CmtLog; HandleCmtLogOutput
// >         Set LatestActiveCmt <- NIL
// >         Set NeedConsensus <- NIL
// > UPON Reception of PublishResult:
// >     Clear the TX from the NeedPublishTX variable.
// >     If result.confirmed = false THEN
// >         Forward it to ChainMgr; HandleCmtLogOutput.
// >     ELSE
// >         NOP // AO has to be received as ConfirmedAO.
// > UPON Reception of Consensus Output/DONE:
// >     IF ConsensusOutput.BaseAO == NeedConsensus THEN
// >         Add ConsensusOutput.TX to NeedPublishTX
// >     Forward the message to the corresponding CmtLog; HandleCmtLogOutput.
// >     Update AccessNodes.
// > UPON Reception of Consensus Output/SKIP:
// >     Forward the message to the corresponding CmtLog; HandleCmtLogOutput.
// > UPON Reception of Consensus Timeout:
// >     Forward the message to the corresponding CmtLog; HandleCmtLogOutput.
// > UPON Reception of CmtLog.NextLI message:
// >     Forward it to the corresponding CmtLog; HandleCmtLogOutput.
// >
// > PROCEDURE HandleCmtLogOutput(cmt):
// >     Wrap out messages.
// >     IF cmt == LatestActiveCmt || LatestActiveCmt == NIL THEN
// >         Set LatestActiveCmt <- cmt
// >         Set NeedConsensus <- output.NeedConsensus // Can be nil
// >     ELSE
// >         IF output.NeedConsensus == nil THEN
// >             RETURN // No need to change the committee.
// >         IF LatestActiveCmt != nil THEN
// >             Suspend(LatestActiveCmt)
// >         Set LatestActiveCmt <- cmt
// >         Set NeedConsensus <- output.NeedConsensus
//
// TODO: Why AM is not notified on the committee nodes after rotation?
package chainMgr

import (
	"errors"
	"fmt"

	"github.com/samber/lo"

	"github.com/iotaledger/hive.go/ds/shrinkingmap"
	"github.com/iotaledger/hive.go/logger"
	iotago "github.com/iotaledger/iota.go/v3"
	"github.com/iotaledger/wasp/packages/chain/cmtLog"
	"github.com/iotaledger/wasp/packages/cryptolib"
	"github.com/iotaledger/wasp/packages/gpa"
	"github.com/iotaledger/wasp/packages/isc"
	"github.com/iotaledger/wasp/packages/registry"
	"github.com/iotaledger/wasp/packages/state"
	"github.com/iotaledger/wasp/packages/tcrypto"
)

var ErrNotInCommittee = errors.New("ErrNotInCommittee")

type Output struct {
	cmi *chainMgrImpl
}

func (o *Output) LatestActiveAliasOutput() *isc.AliasOutputWithID {
	if o.cmi.needConsensus == nil {
		return nil
	}
	return o.cmi.needConsensus.BaseAliasOutput
}
func (o *Output) LatestConfirmedAliasOutput() *isc.AliasOutputWithID { return o.cmi.latestConfirmedAO }
func (o *Output) NeedConsensus() *NeedConsensus                      { return o.cmi.needConsensus }
func (o *Output) NeedPublishTX() *shrinkingmap.ShrinkingMap[iotago.TransactionID, *NeedPublishTX] {
	return o.cmi.needPublishTX
}

func (o *Output) String() string {
	return fmt.Sprintf(
		"{chainMgr.Output, LatestConfirmedAliasOutput=%v, NeedConsensus=%v, NeedPublishTX=%v}",
		o.LatestConfirmedAliasOutput(),
		o.NeedConsensus(),
		o.NeedPublishTX(),
	)
}

type NeedConsensus struct {
	CommitteeAddr   iotago.Ed25519Address
	LogIndex        cmtLog.LogIndex
	DKShare         tcrypto.DKShare
	BaseAliasOutput *isc.AliasOutputWithID
}

func (nc *NeedConsensus) IsFor(output *cmtLog.Output) bool {
	return output.GetLogIndex() == nc.LogIndex && output.GetBaseAliasOutput().Equals(nc.BaseAliasOutput)
}

func (nc *NeedConsensus) String() string {
	return fmt.Sprintf(
		"{chainMgr.NeedConsensus, CommitteeAddr=%v, LogIndex=%v, BaseAliasOutput=%v}",
		nc.CommitteeAddr.String(),
		nc.LogIndex,
		nc.BaseAliasOutput,
	)
}

type NeedPublishTX struct {
	CommitteeAddr     iotago.Ed25519Address
	LogIndex          cmtLog.LogIndex
	TxID              iotago.TransactionID
	Tx                *iotago.Transaction
	BaseAliasOutputID iotago.OutputID        // The consumed AliasOutput.
	NextAliasOutput   *isc.AliasOutputWithID // The next one (produced by the TX.)
}

type ChainMgr interface {
	AsGPA() gpa.GPA
}

type cmtLogInst struct {
	committeeAddr iotago.Ed25519Address
	dkShare       tcrypto.DKShare
	gpaInstance   gpa.GPA
	pendingMsgs   []gpa.Message
}

type chainMgrImpl struct {
	chainID                 isc.ChainID                                                      // This instance is responsible for this chain.
	chainStore              state.Store                                                      // Store of the chain state.
	cmtLogs                 map[iotago.Ed25519Address]*cmtLogInst                            // All the committee log instances for this chain.
	consensusStateRegistry  cmtLog.ConsensusStateRegistry                                    // Persistent store for log indexes.
	latestActiveCmt         *iotago.Ed25519Address                                           // The latest active committee.
	latestConfirmedAO       *isc.AliasOutputWithID                                           // The latest confirmed AO (follows Active AO).
	activeNodesCB           func() ([]*cryptolib.PublicKey, []*cryptolib.PublicKey)          // All the nodes authorized for being access nodes (for the ActiveAO).
	trackActiveStateCB      func(ao *isc.AliasOutputWithID)                                  // We will call this to set new AO for the active state.
<<<<<<< HEAD
	savePreliminaryBlockCB  func(block state.Block)                                          // We will call this, when a preliminary block matching the tx signatures is received.
=======
	committeeUpdatedCB      func(dkShare tcrypto.DKShare)                                    // Will be called, when a committee changes.
>>>>>>> 4336f59c
	needConsensus           *NeedConsensus                                                   // Query for a consensus.
	needPublishTX           *shrinkingmap.ShrinkingMap[iotago.TransactionID, *NeedPublishTX] // Query to post TXes.
	dkShareRegistryProvider registry.DKShareRegistryProvider                                 // Source for DKShares.
	varAccessNodeState      VarAccessNodeState
	output                  *Output
	asGPA                   gpa.GPA
	me                      gpa.NodeID
	nodeIDFromPubKey        func(pubKey *cryptolib.PublicKey) gpa.NodeID
	log                     *logger.Logger
}

var (
	_ gpa.GPA  = &chainMgrImpl{}
	_ ChainMgr = &chainMgrImpl{}
)

func New(
	me gpa.NodeID,
	chainID isc.ChainID,
	chainStore state.Store,
	consensusStateRegistry cmtLog.ConsensusStateRegistry,
	dkShareRegistryProvider registry.DKShareRegistryProvider,
	nodeIDFromPubKey func(pubKey *cryptolib.PublicKey) gpa.NodeID,
	activeNodesCB func() ([]*cryptolib.PublicKey, []*cryptolib.PublicKey),
	trackActiveStateCB func(ao *isc.AliasOutputWithID),
<<<<<<< HEAD
	savePreliminaryBlockCB func(block state.Block),
=======
	committeeUpdatedCB func(dkShare tcrypto.DKShare),
>>>>>>> 4336f59c
	log *logger.Logger,
) (ChainMgr, error) {
	cmi := &chainMgrImpl{
		chainID:                 chainID,
		chainStore:              chainStore,
		cmtLogs:                 map[iotago.Ed25519Address]*cmtLogInst{},
		consensusStateRegistry:  consensusStateRegistry,
		activeNodesCB:           activeNodesCB,
		trackActiveStateCB:      trackActiveStateCB,
<<<<<<< HEAD
		savePreliminaryBlockCB:  savePreliminaryBlockCB,
=======
		committeeUpdatedCB:      committeeUpdatedCB,
>>>>>>> 4336f59c
		needConsensus:           nil,
		needPublishTX:           shrinkingmap.New[iotago.TransactionID, *NeedPublishTX](),
		dkShareRegistryProvider: dkShareRegistryProvider,
		varAccessNodeState:      NewVarAccessNodeState(chainID, log.Named("VAS")),
		me:                      me,
		nodeIDFromPubKey:        nodeIDFromPubKey,
		log:                     log,
	}
	cmi.output = &Output{cmi: cmi}
	cmi.asGPA = gpa.NewOwnHandler(me, cmi)
	return cmi, nil
}

// Implements the CmtLog interface.
func (cmi *chainMgrImpl) AsGPA() gpa.GPA {
	return cmi.asGPA
}

// Implements the gpa.GPA interface.
func (cmi *chainMgrImpl) Input(input gpa.Input) gpa.OutMessages {
	switch input := input.(type) {
	case *inputAliasOutputConfirmed:
		return cmi.handleInputAliasOutputConfirmed(input)
	case *inputChainTxPublishResult:
		return cmi.handleInputChainTxPublishResult(input)
	case *inputConsensusOutputDone:
		return cmi.handleInputConsensusOutputDone(input)
	case *inputConsensusOutputSkip:
		return cmi.handleInputConsensusOutputSkip(input)
	case *inputConsensusTimeout:
		return cmi.handleInputConsensusTimeout(input)
	}
	panic(fmt.Errorf("unexpected input %T: %+v", input, input))
}

// Implements the gpa.GPA interface.
func (cmi *chainMgrImpl) Message(msg gpa.Message) gpa.OutMessages {
	switch msg := msg.(type) {
	case *msgCmtLog:
		return cmi.handleMsgCmtLog(msg)
	case *msgBlockProduced:
		return cmi.handleMsgBlockProduced(msg)
	}
	panic(fmt.Errorf("unexpected message %T: %+v", msg, msg))
}

// > UPON Reception of ConfirmedAO:
// >     Set LatestConfirmedAO <- ConfirmedAO
// >     IF this node is in the committee THEN
// >         Pass it to the corresponding CmtLog; HandleCmtLogOutput(ConfirmedAO.Cmt).
// >     ELSE
// >         IF LatestActiveCmt != nil THEN
// >     	     Send Suspend to Last Active CmtLog; HandleCmtLogOutput(LatestActiveCmt)
// >         Set LatestActiveCmt <- NIL
// >         Set NeedConsensus <- NIL
func (cmi *chainMgrImpl) handleInputAliasOutputConfirmed(input *inputAliasOutputConfirmed) gpa.OutMessages {
	cmi.log.Debugf("handleInputAliasOutputConfirmed: %+v", input)
	//
	// >     Set LatestConfirmedAO <- ConfirmedAO
	vsaTip, vsaUpdated := cmi.varAccessNodeState.BlockConfirmed(input.aliasOutput)
	cmi.latestConfirmedAO = input.aliasOutput
	msgs := gpa.NoMessages()
	committeeAddr := input.aliasOutput.GetAliasOutput().StateController().(*iotago.Ed25519Address)
	committeeLog, err := cmi.ensureCmtLog(*committeeAddr)
	if errors.Is(err, ErrNotInCommittee) {
		// >     IF this node is in the committee THEN ... ELSE
		// >         IF LatestActiveCmt != nil THEN
		// >     	     Send Suspend to Last Active CmtLog; HandleCmtLogOutput(LatestActiveCmt)
		// >         Set LatestActiveCmt <- NIL
		// >         Set NeedConsensus <- NIL
		if cmi.latestActiveCmt != nil {
			msgs.AddAll(cmi.suspendCommittee(cmi.latestActiveCmt))
			cmi.committeeUpdatedCB(nil)
			cmi.latestActiveCmt = nil
		}
		cmi.needConsensus = nil
		if vsaUpdated && vsaTip != nil {
			cmi.log.Debugf("⊢ going to track %v as an access node on confirmed block.", vsaTip)
			cmi.trackActiveStateCB(vsaTip)
		}
		cmi.log.Debugf("This node is not in the committee for aliasOutput: %v", input.aliasOutput)
		return msgs
	}
	if err != nil {
		cmi.log.Warnf("Failed to get CmtLog: %v", err)
		return msgs
	}
	// >     IF this node is in the committee THEN
	// >         Pass it to the corresponding CmtLog; HandleCmtLogOutput.
	msgs.AddAll(cmi.handleCmtLogOutput(
		committeeLog,
		committeeLog.gpaInstance.Input(cmtLog.NewInputAliasOutputConfirmed(input.aliasOutput)),
	))
	return msgs
}

// > UPON Reception of PublishResult:
// >     Clear the TX from the NeedPublishTX variable.
// >     If result.confirmed = false THEN
// >         Forward it to ChainMgr; HandleCmtLogOutput.
// >     ELSE
// >         NOP // AO has to be received as Confirmed AO.
func (cmi *chainMgrImpl) handleInputChainTxPublishResult(input *inputChainTxPublishResult) gpa.OutMessages {
	cmi.log.Debugf("handleInputChainTxPublishResult: %+v", input)
	// >     Clear the TX from the NeedPublishTX variable.
	cmi.needPublishTX.Delete(input.txID)
	if input.confirmed {
		// >     If result.confirmed = false THEN ... ELSE
		// >         NOP // AO has to be received as Confirmed AO. // TODO: Not true, anymore.
		return cmi.withCmtLog(input.committeeAddr, func(cl gpa.GPA) gpa.OutMessages {
			return cl.Input(cmtLog.NewInputConsensusOutputConfirmed(input.aliasOutput, input.logIndex))
		})
	}
	// >     If result.confirmed = false THEN
	// >         Forward it to ChainMgr; HandleCmtLogOutput.
	return cmi.withCmtLog(input.committeeAddr, func(cl gpa.GPA) gpa.OutMessages {
		return cl.Input(cmtLog.NewInputConsensusOutputRejected(input.aliasOutput, input.logIndex))
	})
}

// > UPON Reception of Consensus Output/DONE:
// >     IF ConsensusOutput.BaseAO == NeedConsensus THEN
// >         Add ConsensusOutput.TX to NeedPublishTX
// >     Forward the message to the corresponding CmtLog; HandleCmtLogOutput.
// >     Update AccessNodes.
func (cmi *chainMgrImpl) handleInputConsensusOutputDone(input *inputConsensusOutputDone) gpa.OutMessages {
	cmi.log.Debugf("handleInputConsensusOutputDone: %+v", input)
	msgs := gpa.NoMessages()
	// >     IF ConsensusOutput.BaseAO == NeedConsensus THEN
	// >         Add ConsensusOutput.TX to NeedPublishTX
	if true { // TODO: Reconsider this condition. Several recent consensus instances should be published, if we run consensus instances in parallel.
		txID := input.consensusResult.NextAliasOutput.TransactionID()
		if !cmi.needPublishTX.Has(txID) && input.consensusResult.Block != nil {
			// Inform the access nodes on new block produced.
			block := input.consensusResult.Block
			activeAccessNodes, activeCommitteeNodes := cmi.activeNodesCB()
			cmi.log.Debugf(
				"Sending MsgBlockProduced (stateIndex=%v, l1Commitment=%v, txID=%v) to access nodes: %v except committeeNodes %v",
				block.StateIndex(), block.L1Commitment(), txID.ToHex(), activeAccessNodes, activeCommitteeNodes,
			)
			for i := range activeAccessNodes {
				if lo.Contains(activeCommitteeNodes, activeAccessNodes[i]) {
					continue
				}
				msgs.Add(NewMsgBlockProduced(cmi.nodeIDFromPubKey(activeAccessNodes[i]), input.consensusResult.Transaction, block))
			}
		}
		cmi.needPublishTX.Set(txID, &NeedPublishTX{
			CommitteeAddr:     input.committeeAddr,
			LogIndex:          input.logIndex,
			TxID:              txID,
			Tx:                input.consensusResult.Transaction,
			BaseAliasOutputID: input.consensusResult.BaseAliasOutput,
			NextAliasOutput:   input.consensusResult.NextAliasOutput,
		})
	}
	//
	// >     Forward the message to the corresponding CmtLog; HandleCmtLogOutput.
	msgs.AddAll(cmi.withCmtLog(input.committeeAddr, func(cl gpa.GPA) gpa.OutMessages {
		return cl.Input(cmtLog.NewInputConsensusOutputDone(input.logIndex, input.proposedBaseAO, input.consensusResult.BaseAliasOutput, input.consensusResult.NextAliasOutput))
	}))
	return msgs
}

// > UPON Reception of Consensus Output/SKIP:
// >     Forward the message to the corresponding CmtLog; HandleCmtLogOutput.
func (cmi *chainMgrImpl) handleInputConsensusOutputSkip(input *inputConsensusOutputSkip) gpa.OutMessages {
	return cmi.withCmtLog(input.committeeAddr, func(cl gpa.GPA) gpa.OutMessages {
		return cl.Input(cmtLog.NewInputConsensusOutputSkip(input.logIndex, input.proposedBaseAO))
	})
}

// > UPON Reception of Consensus Timeout:
// >     Forward the message to the corresponding CmtLog; HandleCmtLogOutput.
func (cmi *chainMgrImpl) handleInputConsensusTimeout(input *inputConsensusTimeout) gpa.OutMessages {
	cmi.log.Debugf("handleInputConsensusTimeout: %+v", input)
	return cmi.withCmtLog(input.committeeAddr, func(cl gpa.GPA) gpa.OutMessages {
		return cl.Input(cmtLog.NewInputConsensusTimeout(input.logIndex))
	})
}

// > UPON Reception of CmtLog.NextLI message:
// >     Forward it to the corresponding CmtLog; HandleCmtLogOutput.
func (cmi *chainMgrImpl) handleMsgCmtLog(msg *msgCmtLog) gpa.OutMessages {
	cmi.log.Debugf("handleMsgCmtLog: %+v", msg)
	return cmi.withCmtLog(msg.committeeAddr, func(cl gpa.GPA) gpa.OutMessages {
		return cl.Message(msg.wrapped)
	})
}

func (cmi *chainMgrImpl) handleMsgBlockProduced(msg *msgBlockProduced) gpa.OutMessages {
	cmi.log.Debugf("handleMsgBlockProduced: %+v", msg)
	vsaTip, vsaUpdated, l1Commitment := cmi.varAccessNodeState.BlockProduced(msg.tx)
	//
	// Save the block, if it matches all the signatures by the current committee.
	// This will save us a round-trip to query the block from the sender.
	if l1Commitment != nil {
		if msg.block.L1Commitment().Equals(l1Commitment) {
			cmi.savePreliminaryBlockCB(msg.block)
		} else {
			cmi.log.Warnf("Received msgBlockProduced, but publishedAO.l1Commitment != block.l1Commitment.")
		}
	}
	//
	// Update the active state, if needed.
	if vsaUpdated && vsaTip != nil && cmi.latestActiveCmt == nil {
		cmi.log.Debugf("⊢ going to track %v as an access node on unconfirmed block.", vsaTip)
		cmi.trackActiveStateCB(vsaTip)
	}
	return nil
}

// > PROCEDURE HandleCmtLogOutput(cmt):
// >     Wrap out messages.
// >     IF cmt == LatestActiveCmt || LatestActiveCmt == NIL THEN
// >         Set LatestActiveCmt <- cmt
// >         Set NeedConsensus <- output.NeedConsensus // Can be nil
// >     ELSE
// >         IF output.NeedConsensus == nil THEN
// >             RETURN // No need to change the committee.
// >         IF LatestActiveCmt != nil THEN
// >             Suspend(LatestActiveCmt)
// >         Set LatestActiveCmt <- cmt
// >         Set NeedConsensus <- output.NeedConsensus
func (cmi *chainMgrImpl) handleCmtLogOutput(cli *cmtLogInst, cliMsgs gpa.OutMessages) gpa.OutMessages {
	//
	// >     Wrap out messages.
	msgs := gpa.NoMessages()
	msgs.AddAll(cmi.wrapCmtLogMsgs(cli, cliMsgs))
	outputUntyped := cli.gpaInstance.Output()
	// >     IF cmt == LatestActiveCmt || LatestActiveCmt == NIL THEN
	// >         Set LatestActiveCmt <- cmt
	// >         Set NeedConsensus <- output.NeedConsensus // Can be nil
	if cmi.latestActiveCmt == nil || cli.committeeAddr.Equal(cmi.latestActiveCmt) {
		cmi.committeeUpdatedCB(cli.dkShare)
		cmi.ensureNeedConsensus(cli, outputUntyped)
		cmi.latestActiveCmt = &cli.committeeAddr
		return msgs
	}
	// >     ELSE
	// >         IF output.NeedConsensus == nil THEN
	// >             RETURN // No need to change the committee.
	// >         IF LatestActiveCmt != nil THEN
	// >             Suspend(LatestActiveCmt)
	// >         Set LatestActiveCmt <- cmt
	// >         Set NeedConsensus <- output.NeedConsensus
	if outputUntyped == nil {
		return msgs
	}
	if !cmi.latestActiveCmt.Equal(&cli.committeeAddr) {
		msgs.AddAll(cmi.suspendCommittee(cmi.latestActiveCmt))
		cmi.committeeUpdatedCB(cli.dkShare)
		cmi.latestActiveCmt = &cli.committeeAddr
	}
	cmi.ensureNeedConsensus(cli, outputUntyped)
	return msgs
}

func (cmi *chainMgrImpl) ensureNeedConsensus(cli *cmtLogInst, outputUntyped gpa.Output) {
	if outputUntyped == nil {
		cmi.needConsensus = nil
		return
	}
	output := outputUntyped.(*cmtLog.Output)
	if cmi.needConsensus != nil && cmi.needConsensus.IsFor(output) {
		// Not changed, keep it.
		return
	}
	committeeAddress := output.GetBaseAliasOutput().GetStateAddress()
	dkShare, err := cmi.dkShareRegistryProvider.LoadDKShare(committeeAddress)
	if errors.Is(err, tcrypto.ErrDKShareNotFound) {
		// Rotated to other nodes, so we don't need to start the next consensus.
		cmi.needConsensus = nil
		return
	}
	if err != nil {
		panic(fmt.Errorf("ensureNeedConsensus cannot load DKShare for %v: %w", committeeAddress, err))
	}
	cmi.needConsensus = &NeedConsensus{
		CommitteeAddr:   cli.committeeAddr,
		LogIndex:        output.GetLogIndex(),
		DKShare:         dkShare,
		BaseAliasOutput: output.GetBaseAliasOutput(),
	}
}

// Implements the gpa.GPA interface.
func (cmi *chainMgrImpl) Output() gpa.Output {
	return cmi.output
}

// Implements the gpa.GPA interface.
func (cmi *chainMgrImpl) StatusString() string { // TODO: Call it periodically. Show the active committee.
	return fmt.Sprintf("{ChainMgr,confirmedAO=%v,activeAO=%v}",
		cmi.output.LatestConfirmedAliasOutput().String(),
		cmi.output.LatestActiveAliasOutput().String(),
	)
}

////////////////////////////////////////////////////////////////////////////////
// Helper functions.

func (cmi *chainMgrImpl) wrapCmtLogMsgs(cli *cmtLogInst, outMsgs gpa.OutMessages) gpa.OutMessages {
	wrappedMsgs := gpa.NoMessages()
	outMsgs.MustIterate(func(msg gpa.Message) {
		wrappedMsgs.Add(NewMsgCmtLog(cli.committeeAddr, msg))
	})
	return wrappedMsgs
}

func (cmi *chainMgrImpl) suspendCommittee(committeeAddr *iotago.Ed25519Address) gpa.OutMessages {
	for ca, cli := range cmi.cmtLogs {
		if !ca.Equal(committeeAddr) {
			continue
		}
		return cmi.wrapCmtLogMsgs(cli, cli.gpaInstance.Input(cmtLog.NewInputSuspend()))
	}
	return nil
}

func (cmi *chainMgrImpl) withCmtLog(committeeAddr iotago.Ed25519Address, handler func(cl gpa.GPA) gpa.OutMessages) gpa.OutMessages {
	cli, err := cmi.ensureCmtLog(committeeAddr)
	if err != nil {
		cmi.log.Warnf("cannot find committee: %v", committeeAddr)
		return nil
	}
	return gpa.NoMessages().AddAll(cmi.handleCmtLogOutput(cli, handler(cli.gpaInstance)))
}

// NOTE: ErrNotInCommittee
func (cmi *chainMgrImpl) ensureCmtLog(committeeAddr iotago.Ed25519Address) (*cmtLogInst, error) {
	if cli, ok := cmi.cmtLogs[committeeAddr]; ok {
		return cli, nil
	}
	//
	// Create a committee if not created yet.
	dkShare, err := cmi.dkShareRegistryProvider.LoadDKShare(&committeeAddr)
	if errors.Is(err, tcrypto.ErrDKShareNotFound) {
		return nil, ErrNotInCommittee
	}
	if err != nil {
		return nil, fmt.Errorf("ensureCmtLog cannot load DKShare for committeeAddress=%v: %w", committeeAddr, err)
	}

	clInst, err := cmtLog.New(
		cmi.me, cmi.chainID, dkShare, cmi.consensusStateRegistry, cmi.nodeIDFromPubKey,
		cmi.log.Named(fmt.Sprintf("CL-%v", dkShare.GetSharedPublic().AsEd25519Address().String()[:10])),
	)
	if err != nil {
		return nil, fmt.Errorf("cannot create cmtLog for committeeAddress=%v: %w", committeeAddr, err)
	}
	clGPA := clInst.AsGPA()
	cli := &cmtLogInst{
		committeeAddr: committeeAddr,
		dkShare:       dkShare,
		gpaInstance:   clGPA,
		pendingMsgs:   []gpa.Message{},
	}
	cmi.cmtLogs[committeeAddr] = cli
	return cli, nil
}<|MERGE_RESOLUTION|>--- conflicted
+++ resolved
@@ -167,11 +167,8 @@
 	latestConfirmedAO       *isc.AliasOutputWithID                                           // The latest confirmed AO (follows Active AO).
 	activeNodesCB           func() ([]*cryptolib.PublicKey, []*cryptolib.PublicKey)          // All the nodes authorized for being access nodes (for the ActiveAO).
 	trackActiveStateCB      func(ao *isc.AliasOutputWithID)                                  // We will call this to set new AO for the active state.
-<<<<<<< HEAD
 	savePreliminaryBlockCB  func(block state.Block)                                          // We will call this, when a preliminary block matching the tx signatures is received.
-=======
 	committeeUpdatedCB      func(dkShare tcrypto.DKShare)                                    // Will be called, when a committee changes.
->>>>>>> 4336f59c
 	needConsensus           *NeedConsensus                                                   // Query for a consensus.
 	needPublishTX           *shrinkingmap.ShrinkingMap[iotago.TransactionID, *NeedPublishTX] // Query to post TXes.
 	dkShareRegistryProvider registry.DKShareRegistryProvider                                 // Source for DKShares.
@@ -197,11 +194,8 @@
 	nodeIDFromPubKey func(pubKey *cryptolib.PublicKey) gpa.NodeID,
 	activeNodesCB func() ([]*cryptolib.PublicKey, []*cryptolib.PublicKey),
 	trackActiveStateCB func(ao *isc.AliasOutputWithID),
-<<<<<<< HEAD
 	savePreliminaryBlockCB func(block state.Block),
-=======
 	committeeUpdatedCB func(dkShare tcrypto.DKShare),
->>>>>>> 4336f59c
 	log *logger.Logger,
 ) (ChainMgr, error) {
 	cmi := &chainMgrImpl{
@@ -211,11 +205,8 @@
 		consensusStateRegistry:  consensusStateRegistry,
 		activeNodesCB:           activeNodesCB,
 		trackActiveStateCB:      trackActiveStateCB,
-<<<<<<< HEAD
 		savePreliminaryBlockCB:  savePreliminaryBlockCB,
-=======
 		committeeUpdatedCB:      committeeUpdatedCB,
->>>>>>> 4336f59c
 		needConsensus:           nil,
 		needPublishTX:           shrinkingmap.New[iotago.TransactionID, *NeedPublishTX](),
 		dkShareRegistryProvider: dkShareRegistryProvider,
