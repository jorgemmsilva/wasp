// Copyright 2020 IOTA Stiftung
// SPDX-License-Identifier: Apache-2.0

package solo

import (
	"context"
	"crypto/ecdsa"
	"errors"
	"fmt"
	"io"
	"math"
	"math/big"
	"os"
	"strings"
	"time"

	"github.com/ethereum/go-ethereum"
	"github.com/ethereum/go-ethereum/accounts/abi"
	"github.com/ethereum/go-ethereum/common"
	"github.com/ethereum/go-ethereum/core/types"
	"github.com/ethereum/go-ethereum/crypto"
	"github.com/samber/lo"
	"github.com/stretchr/testify/require"

	iotago "github.com/iotaledger/iota.go/v4"
	"github.com/iotaledger/iota.go/v4/api"
	"github.com/iotaledger/wasp/packages/chain/chaintypes"
	"github.com/iotaledger/wasp/packages/cryptolib"
	"github.com/iotaledger/wasp/packages/evm/evmutil"
	"github.com/iotaledger/wasp/packages/hashing"
	"github.com/iotaledger/wasp/packages/isc"
	"github.com/iotaledger/wasp/packages/isc/coreutil"
	"github.com/iotaledger/wasp/packages/kv"
	"github.com/iotaledger/wasp/packages/kv/codec"
	"github.com/iotaledger/wasp/packages/kv/dict"
	"github.com/iotaledger/wasp/packages/metrics"
	"github.com/iotaledger/wasp/packages/state"
	"github.com/iotaledger/wasp/packages/state/indexedstore"
	"github.com/iotaledger/wasp/packages/testutil"
	"github.com/iotaledger/wasp/packages/transaction"
	"github.com/iotaledger/wasp/packages/util/rwutil"
	"github.com/iotaledger/wasp/packages/vm"
	"github.com/iotaledger/wasp/packages/vm/core/accounts"
	"github.com/iotaledger/wasp/packages/vm/core/blob"
	"github.com/iotaledger/wasp/packages/vm/core/blocklog"
	vmerrors "github.com/iotaledger/wasp/packages/vm/core/errors"
	"github.com/iotaledger/wasp/packages/vm/core/governance"
	"github.com/iotaledger/wasp/packages/vm/core/root"
	"github.com/iotaledger/wasp/packages/vm/gas"
	"github.com/iotaledger/wasp/packages/vm/vmtypes"
)

// solo chain implements Chain interface
var _ chaintypes.Chain = &Chain{}

// String is string representation for main parameters of the chain
func (ch *Chain) String() string {
	w := new(rwutil.Buffer)
	fmt.Fprintf(w, "Chain ID: %s\n", ch.ChainID)
	fmt.Fprintf(w, "Chain state controller: %s\n", ch.StateControllerAddress)
	block, err := ch.store.LatestBlock()
	require.NoError(ch.Env.T, err)
	fmt.Fprintf(w, "Root commitment: %s\n", block.TrieRoot())
	fmt.Fprintf(w, "UTXODB genesis address: %s\n", ch.Env.utxoDB.GenesisAddress())
	return string(*w)
}

// DumpAccounts dumps all account balances into the human-readable string
func (ch *Chain) DumpAccounts() string {
	_, chainOwnerID, _ := ch.GetInfo()
	ret := fmt.Sprintf("ChainID: %s\nChain owner: %s\n",
		ch.ChainID.Bech32(ch.Env.L1APIProvider().CommittedAPI().ProtocolParameters().Bech32HRP()),
		chainOwnerID.Bech32(ch.Env.L1APIProvider().CommittedAPI().ProtocolParameters().Bech32HRP()),
	)
	acc := ch.L2Accounts()
	for i := range acc {
		aid := acc[i]
		ret += fmt.Sprintf("  %s:\n", aid.Bech32(ch.Env.L1APIProvider().CommittedAPI().ProtocolParameters().Bech32HRP()))
		bals := ch.L2Assets(aid)
		ret += fmt.Sprintf("%s\n", bals.String())
	}
	return ret
}

// FindContract is a view call to the 'root' smart contract on the chain.
// It returns blobCache record of the deployed smart contract with the given name
func (ch *Chain) FindContract(scName string) (*root.ContractRecord, error) {
	retDict, err := ch.CallView(root.ViewFindContract.Message(isc.Hn(scName)))
	if err != nil {
		return nil, err
	}
	ok, err := root.ViewFindContract.Output1.Decode(retDict)
	if err != nil {
		return nil, err
	}
	if !ok {
		return nil, fmt.Errorf("smart contract '%s' not found", scName)
	}
	return root.ViewFindContract.Output2.Decode(retDict)
}

// GetBlobInfo return info about blob with the given hash with existence flag
// The blob information is returned as a map of pairs 'blobFieldName': 'fieldDataLength'
func (ch *Chain) GetBlobInfo(blobHash hashing.HashValue) (map[string]uint32, bool) {
	res, err := ch.CallView(blob.ViewGetBlobInfo.Message(blobHash))
	require.NoError(ch.Env.T, err)
	sizes, err := blob.ViewGetBlobInfo.Output.Decode(res)
	require.NoError(ch.Env.T, err)
	return sizes, len(sizes) > 0
}

func (ch *Chain) GetGasFeePolicy() *gas.FeePolicy {
	res, err := ch.CallView(governance.ViewGetFeePolicy.Message())
	require.NoError(ch.Env.T, err)
	return lo.Must(governance.ViewGetFeePolicy.Output.Decode(res))
}

func (ch *Chain) SetGasFeePolicy(user *cryptolib.KeyPair, fp *gas.FeePolicy) {
	_, err := ch.PostRequestOffLedger(NewCallParams(governance.FuncSetFeePolicy.Message(fp)), user)
	require.NoError(ch.Env.T, err)
}

func (ch *Chain) GetGasLimits() *gas.Limits {
	res, err := ch.CallView(governance.ViewGetGasLimits.Message())
	require.NoError(ch.Env.T, err)
	return lo.Must(governance.ViewGetGasLimits.Output.Decode(res))
}

func (ch *Chain) SetGasLimits(user *cryptolib.KeyPair, gl *gas.Limits) {
	_, err := ch.PostRequestOffLedger(NewCallParams(governance.FuncSetGasLimits.Message(gl)), user)
	require.NoError(ch.Env.T, err)
}

// UploadBlob calls core 'blob' smart contract blob.FuncStoreBlob entry point to upload blob
// data to the chain. It returns hash of the blob, the unique identifier of it.
// The parameters must be either a dict.Dict, or a sequence of pairs 'fieldName': 'fieldValue'
// Requires at least 2 x gasFeeEstimate to be on sender's L2 account
func (ch *Chain) UploadBlob(user *cryptolib.KeyPair, fields dict.Dict) (ret hashing.HashValue, err error) {
	if user == nil {
		user = ch.OriginatorPrivateKey
	}

	expectedHash := blob.GetBlobHash(fields)
	if _, ok := ch.GetBlobInfo(expectedHash); ok {
		// blob exists, return hash of existing
		return expectedHash, nil
	}
<<<<<<< HEAD
	req := NewCallParams(blob.FuncStoreBlob.Message(fields))
	_, estimate, err := ch.EstimateGasOffLedger(req, nil, true)
=======
	req := NewCallParams(blob.Contract.Name, blob.FuncStoreBlob.Name, params...)
	req.WithMaxAffordableGasBudget()
	_, estimate, err := ch.EstimateGasOffLedger(req, user)
>>>>>>> 66587b68
	if err != nil {
		return [32]byte{}, err
	}
	req.WithGasBudget(estimate.GasBurned)
	res, err := ch.PostRequestOffLedger(req, user)
	if err != nil {
		return ret, err
	}
	resBin := res.Get(blob.ParamHash)
	if resBin == nil {
		err = errors.New("internal error: no hash returned")
		return ret, err
	}
	ret, err = codec.HashValue.Decode(resBin)
	if err != nil {
		return ret, err
	}
	require.EqualValues(ch.Env.T, expectedHash, ret)
	return ret, err
}

// UploadBlobFromFile uploads blob from file data in the specified blob field plus optional other fields
func (ch *Chain) UploadBlobFromFile(keyPair *cryptolib.KeyPair, fileName, fieldName string) (hashing.HashValue, error) {
	fileBinary, err := os.ReadFile(fileName)
	if err != nil {
		return hashing.HashValue{}, err
	}
	return ch.UploadBlob(keyPair, dict.Dict{kv.Key(fieldName): fileBinary})
}

// UploadWasm is a syntactic sugar of the UploadBlob used to upload Wasm binary to the chain.
//
//	parameter 'binaryCode' is the binary of Wasm smart contract program
//
// The blob for the Wasm binary used fixed field names which are statically known by the
// 'root' smart contract which is responsible for the deployment of contracts on the chain
func (ch *Chain) UploadWasm(keyPair *cryptolib.KeyPair, binaryCode []byte) (ret hashing.HashValue, err error) {
	return ch.UploadBlob(keyPair, dict.Dict{
		blob.VarFieldVMType:        codec.String.Encode(vmtypes.WasmTime),
		blob.VarFieldProgramBinary: binaryCode,
	})
}

// UploadWasmFromFile is a syntactic sugar to upload file content as blob data to the chain
func (ch *Chain) UploadWasmFromFile(keyPair *cryptolib.KeyPair, fileName string) (hashing.HashValue, error) {
	var binary []byte
	binary, err := os.ReadFile(fileName)
	if err != nil {
		return hashing.HashValue{}, err
	}
	return ch.UploadWasm(keyPair, binary)
}

// GetWasmBinary retrieves program binary in the format of Wasm blob from the chain by hash.
func (ch *Chain) GetWasmBinary(progHash hashing.HashValue) ([]byte, error) {
	res, err := ch.CallView(blob.ViewGetBlobField.Message(progHash, []byte(blob.VarFieldVMType)))
	if err != nil {
		return nil, err
	}
	vmType := string(lo.Must(blob.ViewGetBlobField.Output.Decode(res)))
	require.EqualValues(ch.Env.T, vmtypes.WasmTime, vmType)

	res, err = ch.CallView(blob.ViewGetBlobField.Message(progHash, []byte(blob.VarFieldProgramBinary)))
	if err != nil {
		return nil, err
	}
	return blob.ViewGetBlobField.Output.Decode(res)
}

// DeployContract deploys contract with the given name by its 'programHash'. 'sigScheme' represents
// the private key of the creator (nil defaults to chain originator). The 'creator' becomes an immutable
// property of the contract instance.
// The parameter 'programHash' can be one of the following:
//   - it is and ID of  the blob stored on the chain in the format of Wasm binary
//   - it can be a hash (ID) of the example smart contract ("hardcoded"). The "hardcoded"
//     smart contract must be made available with the call examples.AddProcessor
func (ch *Chain) DeployContract(user *cryptolib.KeyPair, name string, programHash hashing.HashValue, initParams ...dict.Dict) error {
	var d dict.Dict
	if len(initParams) > 0 {
		d = initParams[0]
	}
	_, err := ch.PostRequestSync(
		NewCallParams(root.FuncDeployContract.Message(name, programHash, d)).
			WithGasBudget(math.MaxUint64),
		user,
	)
	return err
}

// DeployWasmContract is syntactic sugar for uploading Wasm binary from file and
// deploying the smart contract in one call
func (ch *Chain) DeployWasmContract(keyPair *cryptolib.KeyPair, name, fname string, initParams ...dict.Dict) error {
	hprog, err := ch.UploadWasmFromFile(keyPair, fname)
	if err != nil {
		return err
	}
	return ch.DeployContract(keyPair, name, hprog, initParams...)
}

func EVMCallDataFromArtifacts(t require.TestingT, abiJSON string, bytecode []byte, args ...interface{}) (abi.ABI, []byte) {
	contractABI, err := abi.JSON(strings.NewReader(abiJSON))
	require.NoError(t, err)

	constructorArguments, err := contractABI.Pack("", args...)
	require.NoError(t, err)

	data := []byte{}
	data = append(data, bytecode...)
	data = append(data, constructorArguments...)
	return contractABI, data
}

// DeployEVMContract deploys an evm contract on the chain
func (ch *Chain) DeployEVMContract(creator *ecdsa.PrivateKey, abiJSON string, bytecode []byte, value *big.Int, args ...interface{}) (common.Address, abi.ABI) {
	creatorAddress := crypto.PubkeyToAddress(creator.PublicKey)

	nonce := ch.Nonce(isc.NewEthereumAddressAgentID(ch.ChainID, creatorAddress))

	contractABI, data := EVMCallDataFromArtifacts(ch.Env.T, abiJSON, bytecode, args...)

	gasLimit, err := ch.EVM().EstimateGas(ethereum.CallMsg{
		From:  creatorAddress,
		Value: value,
		Data:  data,
	}, nil)
	require.NoError(ch.Env.T, err)

	tx, err := types.SignTx(
		types.NewContractCreation(nonce, value, gasLimit, ch.EVM().GasPrice(), data),
		evmutil.Signer(big.NewInt(int64(ch.EVM().ChainID()))),
		creator,
	)
	require.NoError(ch.Env.T, err)

	err = ch.EVM().SendTransaction(tx)
	require.NoError(ch.Env.T, err)
	return crypto.CreateAddress(creatorAddress, nonce), contractABI
}

// GetInfo return main parameters of the chain:
//   - chainID
//   - agentID of the chain owner
//   - blobCache of contract deployed on the chain in the form of map 'contract hname': 'contract record'
func (ch *Chain) GetInfo() (isc.ChainID, isc.AgentID, map[isc.Hname]*root.ContractRecord) {
	res, err := ch.CallView(governance.ViewGetChainOwner.Message())
	require.NoError(ch.Env.T, err)

	chainOwnerID, err := governance.ViewGetChainOwner.Output.Decode(res)
	require.NoError(ch.Env.T, err)

	res, err = ch.CallView(root.ViewGetContractRecords.Message())
	require.NoError(ch.Env.T, err)

	contracts, err := root.ViewGetContractRecords.Output.Decode(res)
	require.NoError(ch.Env.T, err)
	return ch.ChainID, chainOwnerID, contracts
}

// GetEventsForContract calls the view in the 'blocklog' core smart contract to retrieve events for a given smart contract.
func (ch *Chain) GetEventsForContract(name string) ([]*isc.Event, error) {
	viewResult, err := ch.CallView(blocklog.ViewGetEventsForContract.Message(blocklog.EventsForContractQuery{
		Contract: isc.Hn(name),
	}))
	if err != nil {
		return nil, err
	}
	return blocklog.ViewGetEventsForContract.Output.Decode(viewResult)
}

// GetEventsForRequest calls the view in the 'blocklog' core smart contract to retrieve events for a given request.
func (ch *Chain) GetEventsForRequest(reqID isc.RequestID) ([]*isc.Event, error) {
	viewResult, err := ch.CallView(blocklog.ViewGetEventsForRequest.Message(reqID))
	if err != nil {
		return nil, err
	}
	return blocklog.ViewGetEventsForRequest.Output.Decode(viewResult)
}

// GetEventsForBlock calls the view in the 'blocklog' core smart contract to retrieve events for a given block.
func (ch *Chain) GetEventsForBlock(blockIndex uint32) ([]*isc.Event, error) {
	viewResult, err := ch.CallView(blocklog.ViewGetEventsForBlock.Message(&blockIndex))
	if err != nil {
		return nil, err
	}
	return blocklog.ViewGetEventsForBlock.Output2.Decode(viewResult)
}

// GetLatestBlockInfo return BlockInfo for the latest block in the chain
func (ch *Chain) GetLatestBlockInfo() *blocklog.BlockInfo {
	ret, err := ch.CallView(blocklog.ViewGetBlockInfo.Message(nil))
	require.NoError(ch.Env.T, err)
	return lo.Must(blocklog.ViewGetBlockInfo.Output2.Decode(ret))
}

func (ch *Chain) GetErrorMessageFormat(code isc.VMErrorCode) (string, error) {
	ret, err := ch.CallView(vmerrors.ViewGetErrorMessageFormat.Message(code))
	if err != nil {
		return "", err
	}
	return vmerrors.ViewGetErrorMessageFormat.Output.Decode(ret)
}

// GetBlockInfo return BlockInfo for the particular block index in the chain
func (ch *Chain) GetBlockInfo(blockIndex ...uint32) (*blocklog.BlockInfo, error) {
	ret, err := ch.CallView(blocklog.ViewGetBlockInfo.Message(coreutil.Optional(blockIndex...)))
	if err != nil {
		return nil, err
	}
	return blocklog.ViewGetBlockInfo.Output2.Decode(ret)
}

// IsRequestProcessed checks if the request is booked on the chain as processed
func (ch *Chain) IsRequestProcessed(reqID isc.RequestID) bool {
	ret, err := ch.CallView(blocklog.ViewIsRequestProcessed.Message(reqID))
	require.NoError(ch.Env.T, err)
	return lo.Must(blocklog.ViewIsRequestProcessed.Output.Decode(ret))
}

// GetRequestReceipt gets the log records for a particular request, the block index and request index in the block
func (ch *Chain) GetRequestReceipt(reqID isc.RequestID) (*blocklog.RequestReceipt, bool) {
	ret, err := ch.CallView(blocklog.ViewGetRequestReceipt.Message(reqID))
	require.NoError(ch.Env.T, err)
	rec, err := blocklog.ViewGetRequestReceipt.Output.Decode(ret)
	require.NoError(ch.Env.T, err)
	return rec, rec != nil
}

// GetRequestReceiptsForBlock returns all request log records for a particular block
func (ch *Chain) GetRequestReceiptsForBlock(blockIndex ...uint32) []*blocklog.RequestReceipt {
	res, err := ch.CallView(blocklog.ViewGetRequestReceiptsForBlock.Message(coreutil.Optional(blockIndex...)))
	if err != nil {
		return nil
	}
	recs, err := blocklog.ViewGetRequestReceiptsForBlock.Output2.Decode(res)
	if err != nil {
		ch.Log().LogWarn(err.Error())
		return nil
	}
	return recs
}

// GetRequestIDsForBlock returns the list of requestIDs settled in a particular block
func (ch *Chain) GetRequestIDsForBlock(blockIndex uint32) []isc.RequestID {
	res, err := ch.CallView(blocklog.ViewGetRequestIDsForBlock.Message(&blockIndex))
	require.NoError(ch.Env.T, err)
	return lo.Must(blocklog.ViewGetRequestIDsForBlock.Output2.Decode(res))
}

// GetRequestReceiptsForBlockRange returns all request log records for range of blocks, inclusively.
// Upper bound is 'latest block' is set to 0
func (ch *Chain) GetRequestReceiptsForBlockRange(fromBlockIndex, toBlockIndex uint32) []*blocklog.RequestReceipt {
	if toBlockIndex == 0 {
		toBlockIndex = ch.GetLatestBlockInfo().BlockIndex()
	}
	if fromBlockIndex > toBlockIndex {
		return nil
	}
	ret := make([]*blocklog.RequestReceipt, 0)
	for i := fromBlockIndex; i <= toBlockIndex; i++ {
		recs := ch.GetRequestReceiptsForBlock(i)
		require.True(ch.Env.T, i == 0 || len(recs) != 0)
		ret = append(ret, recs...)
	}
	return ret
}

func (ch *Chain) GetRequestReceiptsForBlockRangeAsStrings(fromBlockIndex, toBlockIndex uint32) []string {
	recs := ch.GetRequestReceiptsForBlockRange(fromBlockIndex, toBlockIndex)
	ret := make([]string, len(recs))
	for i := range ret {
		ret[i] = recs[i].String()
	}
	return ret
}

func (ch *Chain) GetControlAddresses() *isc.ControlAddresses {
	outs, err := ch.LatestChainOutputs(chaintypes.ConfirmedState)
	if err != nil {
		return nil
	}
	anchorOutput := outs.AnchorOutput
	controlAddr := &isc.ControlAddresses{
		StateAddress:     anchorOutput.StateController(),
		GoverningAddress: anchorOutput.GovernorAddress(),
		SinceBlockIndex:  anchorOutput.StateIndex,
	}
	return controlAddr
}

// AddAllowedStateController adds the address to the allowed state controlled address list
func (ch *Chain) AddAllowedStateController(addr iotago.Address, keyPair *cryptolib.KeyPair) error {
	req := NewCallParams(governance.FuncAddAllowedStateControllerAddress.Message(addr)).
		WithMaxAffordableGasBudget()
	_, err := ch.PostRequestSync(req, keyPair)
	return err
}

// AddAllowedStateController adds the address to the allowed state controlled address list
func (ch *Chain) RemoveAllowedStateController(addr iotago.Address, keyPair *cryptolib.KeyPair) error {
	req := NewCallParams(governance.FuncRemoveAllowedStateControllerAddress.Message(addr)).
		WithMaxAffordableGasBudget()
	_, err := ch.PostRequestSync(req, keyPair)
	return err
}

// AddAllowedStateController adds the address to the allowed state controlled address list
func (ch *Chain) GetAllowedStateControllerAddresses() []iotago.Address {
	res, err := ch.CallView(governance.ViewGetAllowedStateControllerAddresses.Message())
	require.NoError(ch.Env.T, err)
	return lo.Must(governance.ViewGetAllowedStateControllerAddresses.Output.Decode(res))
}

// RotateStateController rotates the chain to the new controller address.
// We assume self-governed chain here.
// Mostly use for the testing of committee rotation logic, otherwise not much needed for smart contract testing
func (ch *Chain) RotateStateController(newStateAddr iotago.Address, newStateKeyPair, ownerKeyPair *cryptolib.KeyPair) error {
	req := NewCallParams(governance.FuncRotateStateController.Message(newStateAddr)).
		WithMaxAffordableGasBudget()
	result := ch.postRequestSyncTxSpecial(req, ownerKeyPair)
	if result.Receipt.Error == nil {
		ch.StateControllerAddress = newStateAddr
		ch.StateControllerKeyPair = newStateKeyPair
	}
	return ch.ResolveVMError(result.Receipt.Error).AsGoError()
}

func (ch *Chain) postRequestSyncTxSpecial(req *CallParams, keyPair *cryptolib.KeyPair) *vm.RequestResult {
	tx, _, err := ch.RequestFromParamsToLedger(req, keyPair)
	require.NoError(ch.Env.T, err)
	reqs, err := ch.Env.RequestsForChain(tx.Transaction, ch.ChainID)
	require.NoError(ch.Env.T, err)
	results := ch.RunRequestsSync(reqs, "postSpecial")
	return results[0]
}

type L1L2AddressAssets struct {
	Address  iotago.Address
	AssetsL1 *isc.Assets
	AssetsL2 *isc.Assets
}

func (a *L1L2AddressAssets) String() string {
	return fmt.Sprintf("Address: %s\nL1 ftokens:\n  %s\nL2 ftokens:\n  %s", a.Address, a.AssetsL1, a.AssetsL2)
}

func (ch *Chain) L1L2Funds(addr iotago.Address) *L1L2AddressAssets {
	return &L1L2AddressAssets{
		Address:  addr,
		AssetsL1: ch.Env.L1Assets(addr),
		AssetsL2: ch.L2Assets(isc.NewAgentID(addr)),
	}
}

func (ch *Chain) GetL2FundsFromFaucet(agentID isc.AgentID, baseTokens ...iotago.BaseToken) {
	// deterministically find a L1 address that has 0 balance on L2
	walletKey, walletAddr := func() (*cryptolib.KeyPair, iotago.Address) {
		masterSeed := []byte("GetL2FundsFromFaucet")
		i := uint32(0)
		for {
			ss := cryptolib.SubSeed(masterSeed, i, testutil.L1API.ProtocolParameters().Bech32HRP())
			key, addr := ch.Env.NewKeyPair(&ss)
			_, err := ch.Env.GetFundsFromFaucet(addr)
			require.NoError(ch.Env.T, err)
			if ch.L2BaseTokens(isc.NewAgentID(addr)) == 0 {
				return key, addr
			}
			i++
		}
	}()

	var amount iotago.BaseToken
	if len(baseTokens) > 0 {
		amount = baseTokens[0]
	} else {
		amount = ch.Env.L1BaseTokens(walletAddr)/2 - TransferAllowanceToGasBudgetBaseTokens
	}
	err := ch.TransferAllowanceTo(
		isc.NewAssetsBaseTokens(amount),
		agentID,
		walletKey,
	)
	require.NoError(ch.Env.T, err)
}

// AttachToRequestProcessed implements chain.Chain
func (*Chain) AttachToRequestProcessed(func(isc.RequestID)) context.CancelFunc {
	panic("unimplemented")
}

// ResolveError implements chain.Chain
func (ch *Chain) ResolveError(e *isc.UnresolvedVMError) (*isc.VMError, error) {
	return ch.ResolveVMError(e), nil
}

// ConfigUpdated implements chain.Chain
func (*Chain) ConfigUpdated(accessNodes []*cryptolib.PublicKey) {
	panic("unimplemented")
}

// ServersUpdated implements chain.Chain
func (*Chain) ServersUpdated(serverNodes []*cryptolib.PublicKey) {
	panic("unimplemented")
}

// GetChainMetrics implements chain.Chain
func (ch *Chain) GetChainMetrics() *metrics.ChainMetrics {
	return ch.metrics
}

// GetConsensusPipeMetrics implements chain.Chain
func (*Chain) GetConsensusPipeMetrics() chaintypes.ConsensusPipeMetrics {
	panic("unimplemented")
}

// GetConsensusWorkflowStatus implements chain.Chain
func (*Chain) GetConsensusWorkflowStatus() chaintypes.ConsensusWorkflowStatus {
	panic("unimplemented")
}

// Store implements chain.Chain
func (ch *Chain) Store() indexedstore.IndexedStore {
	return ch.store
}

// GetTimeData implements chain.Chain
func (*Chain) GetTimeData() time.Time {
	panic("unimplemented")
}

// LatestChainOutputs implements chain.Chain
func (ch *Chain) LatestChainOutputs(freshness chaintypes.StateFreshness) (*isc.ChainOutputs, error) {
	return ch.GetChainOutputsFromL1(), nil
}

// LatestState implements chain.Chain
func (ch *Chain) LatestState(freshness chaintypes.StateFreshness) (state.State, error) {
	if freshness == chaintypes.ActiveOrCommittedState || freshness == chaintypes.ActiveState {
		return ch.store.LatestState()
	}
	outs := ch.GetChainOutputsFromL1()
	l1c, err := transaction.L1CommitmentFromAnchorOutput(outs.AnchorOutput)
	if err != nil {
		panic(err)
	}
	st, err := ch.store.StateByTrieRoot(l1c.TrieRoot())
	if err != nil {
		panic(err)
	}
	return st, nil
}

func (ch *Chain) LatestBlock() state.Block {
	b, err := ch.store.LatestBlock()
	require.NoError(ch.Env.T, err)
	return b
}

func (ch *Chain) Nonce(agentID isc.AgentID) uint64 {
	if evmAgentID, ok := agentID.(*isc.EthereumAddressAgentID); ok {
		nonce, err := ch.EVM().TransactionCount(evmAgentID.EthAddress(), nil)
		require.NoError(ch.Env.T, err)
		return nonce
	}
	res, err := ch.CallView(accounts.ViewGetAccountNonce.Message(&agentID))
	require.NoError(ch.Env.T, err)
	return lo.Must(accounts.ViewGetAccountNonce.Output.Decode(res))
}

// ReceiveOffLedgerRequest implements chain.Chain
func (ch *Chain) ReceiveOffLedgerRequest(request isc.OffLedgerRequest, sender *cryptolib.PublicKey) error {
	_, err := ch.RunOffLedgerRequest(request)
	return err
}

// AwaitRequestProcessed implements chain.Chain
func (ch *Chain) AwaitRequestProcessed(ctx context.Context, requestID isc.RequestID, confirmed bool) <-chan *blocklog.RequestReceipt {
	receiptCh := make(chan *blocklog.RequestReceipt, 1)
	ch.WaitUntil(func() bool {
		return ch.IsRequestProcessed(requestID)
	})
	rec, ok := ch.GetRequestReceipt(requestID)
	require.True(ch.Env.T, ok)
	receiptCh <- rec
	return receiptCh
}

func (ch *Chain) LatestBlockIndex() uint32 {
	return ch.GetLatestBlockInfo().BlockIndex()
}

func (ch *Chain) GetMempoolContents() io.Reader {
	panic("unimplemented")
}

func (ch *Chain) L1APIProvider() iotago.APIProvider {
	return ch.Env.L1APIProvider()
}

func (ch *Chain) TokenInfo() *api.InfoResBaseToken {
	return ch.Env.TokenInfo()
}<|MERGE_RESOLUTION|>--- conflicted
+++ resolved
@@ -146,14 +146,8 @@
 		// blob exists, return hash of existing
 		return expectedHash, nil
 	}
-<<<<<<< HEAD
 	req := NewCallParams(blob.FuncStoreBlob.Message(fields))
-	_, estimate, err := ch.EstimateGasOffLedger(req, nil, true)
-=======
-	req := NewCallParams(blob.Contract.Name, blob.FuncStoreBlob.Name, params...)
-	req.WithMaxAffordableGasBudget()
-	_, estimate, err := ch.EstimateGasOffLedger(req, user)
->>>>>>> 66587b68
+	_, estimate, err := ch.EstimateGasOffLedger(req, nil)
 	if err != nil {
 		return [32]byte{}, err
 	}
