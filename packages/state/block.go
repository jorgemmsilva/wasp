--- conflicted
+++ resolved
@@ -9,14 +9,16 @@
 
 	"golang.org/x/crypto/blake2b"
 
-<<<<<<< HEAD
-=======
+	// <<<<<<< HEAD
+	// =======
+	// 	"github.com/iotaledger/hive.go/core/kvstore/mapdb"
+	// 	"github.com/iotaledger/hive.go/serializer/v2"
+	// 	iotago "github.com/iotaledger/iota.go/v3"
+	// 	"github.com/iotaledger/wasp/packages/isc"
+	// 	"github.com/iotaledger/wasp/packages/kv"
+	// >>>>>>> gpa-mp
 	"github.com/iotaledger/hive.go/core/kvstore/mapdb"
-	"github.com/iotaledger/hive.go/serializer/v2"
-	iotago "github.com/iotaledger/iota.go/v3"
-	"github.com/iotaledger/wasp/packages/isc"
 	"github.com/iotaledger/wasp/packages/kv"
->>>>>>> bf433c94
 	"github.com/iotaledger/wasp/packages/kv/buffered"
 	"github.com/iotaledger/wasp/packages/kv/codec"
 	"github.com/iotaledger/wasp/packages/trie"
@@ -38,38 +40,8 @@
 		return nil, err
 	}
 
-<<<<<<< HEAD
 	muts := buffered.NewMutations()
 	err = muts.Read(buf)
-=======
-func (b *blockImpl) String() string {
-	ret := ""
-	ret += fmt.Sprintf("Block: state index: %d\n", b.BlockIndex())
-	ret += fmt.Sprintf("state txid: %s\n", isc.OID(b.ApprovingOutputID()))
-	ret += fmt.Sprintf("timestamp: %v\n", b.Timestamp())
-	ret += fmt.Sprintf("state update: %s\n", (*b.stateUpdate).String())
-	return ret
-}
-
-func (b *blockImpl) MutationsReader() kv.KVStoreReader {
-	return buffered.NewBufferedKVStoreAccessForMutations(
-		kv.NewHiveKVStoreReader(mapdb.NewMapDB()),
-		b.stateUpdate.mutations,
-	)
-}
-
-func (b *blockImpl) ApprovingOutputID() *iotago.UTXOInput {
-	return b.stateOutputID
-}
-
-func (b *blockImpl) BlockIndex() uint32 {
-	return b.blockIndex
-}
-
-// Timestamp of the last state update
-func (b *blockImpl) Timestamp() time.Time {
-	ts, err := findTimestampMutation(b.stateUpdate)
->>>>>>> bf433c94
 	if err != nil {
 		return nil, err
 	}
@@ -96,6 +68,13 @@
 
 func (b *block) Mutations() *buffered.Mutations {
 	return b.mutations
+}
+
+func (b *block) MutationsReader() kv.KVStoreReader {
+	return buffered.NewBufferedKVStoreForMutations(
+		kv.NewHiveKVStoreReader(mapdb.NewMapDB()),
+		b.mutations,
+	)
 }
 
 func (b *block) TrieRoot() trie.VCommitment {
