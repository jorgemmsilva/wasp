--- conflicted
+++ resolved
@@ -16,7 +16,6 @@
 
 	"github.com/samber/lo"
 	"github.com/stretchr/testify/require"
-	"golang.org/x/crypto/blake2b"
 
 	"github.com/iotaledger/hive.go/kvstore"
 	"github.com/iotaledger/hive.go/kvstore/mapdb"
@@ -32,12 +31,11 @@
 	"github.com/iotaledger/wasp/packages/kv/dict"
 	"github.com/iotaledger/wasp/packages/metrics"
 	"github.com/iotaledger/wasp/packages/origin"
-	"github.com/iotaledger/wasp/packages/testutil"
-
 	"github.com/iotaledger/wasp/packages/peering"
 	"github.com/iotaledger/wasp/packages/publisher"
 	"github.com/iotaledger/wasp/packages/state"
 	"github.com/iotaledger/wasp/packages/state/indexedstore"
+	"github.com/iotaledger/wasp/packages/testutil"
 	"github.com/iotaledger/wasp/packages/testutil/testlogger"
 	"github.com/iotaledger/wasp/packages/testutil/utxodb"
 	"github.com/iotaledger/wasp/packages/transaction"
@@ -219,33 +217,6 @@
 	}
 }
 
-<<<<<<< HEAD
-// GetDBHash computes a hash from the whole DB content.
-func (env *Solo) GetDBHash() (ret hashing.HashValue) {
-	h, err := blake2b.New256(nil)
-	if err != nil {
-		panic(err)
-	}
-	if h.Size() != hashing.HashSize {
-		panic("blake2b: hash size != 32")
-	}
-	err = env.db.Iterate([]byte{}, func(k []byte, v []byte) bool {
-		_, werr := h.Write(k)
-		if werr != nil {
-			panic(werr)
-		}
-		_, werr = h.Write(v)
-		if werr != nil {
-			panic(werr)
-		}
-		return true
-	})
-	if err != nil {
-		panic(err)
-	}
-	copy(ret[:], h.Sum(nil))
-	return
-=======
 func (env *Solo) IterateChainTrieDBs(
 	f func(chainID *isc.ChainID, k []byte, v []byte),
 ) {
@@ -284,11 +255,6 @@
 			return true
 		})
 	}
-}
-
-func (env *Solo) SyncLog() {
-	_ = env.logger.Sync()
->>>>>>> 2830b3cc
 }
 
 func (env *Solo) Publisher() *publisher.Publisher {
