package transaction

import (
	iotago "github.com/iotaledger/iota.go/v3"
	"github.com/iotaledger/wasp/packages/cryptolib"
	"github.com/iotaledger/wasp/packages/iscp"
	"github.com/iotaledger/wasp/packages/kv/codec"
	"github.com/iotaledger/wasp/packages/kv/dict"
	"github.com/iotaledger/wasp/packages/parameters"
	"github.com/iotaledger/wasp/packages/state"
	"github.com/iotaledger/wasp/packages/vm/core/governance"
	"github.com/iotaledger/wasp/packages/vm/core/root"
)

// NewChainOriginTransaction creates new origin transaction for the self-governed chain
// returns the transaction and newly minted chain ID
func NewChainOriginTransaction(
	keyPair *cryptolib.KeyPair,
	stateControllerAddress iotago.Address,
	governanceControllerAddress iotago.Address,
	deposit uint64,
	unspentOutputs iotago.OutputSet,
	unspentOutputIDs iotago.OutputIDs,
	rentStructure *iotago.RentStructure,
) (*iotago.Transaction, *iscp.ChainID, error) {
	if len(unspentOutputs) != len(unspentOutputIDs) {
		panic("mismatched lengths of outputs and inputs slices")
	}

	walletAddr := keyPair.GetPublicKey().AsEd25519Address()

	aliasOutput := &iotago.AliasOutput{
		Amount:        deposit,
		StateMetadata: state.OriginStateHash().Bytes(),
		Conditions: iotago.UnlockConditions{
			&iotago.StateControllerAddressUnlockCondition{Address: stateControllerAddress},
			&iotago.GovernorAddressUnlockCondition{Address: governanceControllerAddress},
		},
		Blocks: iotago.FeatureBlocks{
			&iotago.SenderFeatureBlock{
				Address: walletAddr,
			},
		},
	}
	{
		aliasDustDeposit := NewDepositEstimate(rentStructure).AnchorOutput
		if aliasOutput.Amount < aliasDustDeposit {
			aliasOutput.Amount = aliasDustDeposit
		}
	}
	txInputs, remainderOutput, err := computeInputsAndRemainder(
		walletAddr,
		aliasOutput.Amount,
		nil,
		unspentOutputs,
		unspentOutputIDs,
		rentStructure,
	)
	if err != nil {
		return nil, nil, err
	}
	outputs := iotago.Outputs{aliasOutput}
	if remainderOutput != nil {
		outputs = append(outputs, remainderOutput)
	}
	essence := &iotago.TransactionEssence{
		NetworkID: parameters.NetworkID,
		Inputs:    txInputs.UTXOInputs(),
		Outputs:   outputs,
	}
<<<<<<< HEAD
	sigs, err := essence.Sign(keyPair.GetPrivateKey().AddressKeysForEd25519Address(walletAddr))
=======
	sigs, err := essence.Sign(
		txInputs.OrderedSet(unspentOutputs).MustCommitment(),
		iotago.NewAddressKeysForEd25519Address(walletAddr, keyPair.PrivateKey),
	)
>>>>>>> 4f1609e3
	if err != nil {
		return nil, nil, err
	}
	tx := &iotago.Transaction{
		Essence:      essence,
		UnlockBlocks: MakeSignatureAndReferenceUnlockBlocks(len(txInputs), sigs[0]),
	}
	txid, err := tx.ID()
	if err != nil {
		return nil, nil, err
	}
	chainID := iscp.ChainIDFromAliasID(iotago.AliasIDFromOutputID(iotago.OutputIDFromTransactionIDAndIndex(*txid, 0)))
	return tx, &chainID, nil
}

// NewRootInitRequestTransaction is a transaction with one request output.
// It is the first request to be sent to the uninitialized
// chain. At this moment it is only able to process this specific request.
// The request contains the minimum data needed to bootstrap the chain.
// The signer must be the same that created the origin transaction.
func NewRootInitRequestTransaction(
	keyPair *cryptolib.KeyPair,
	chainID *iscp.ChainID,
	description string,
	unspentOutputs iotago.OutputSet,
	unspentOutputIDs iotago.OutputIDs,
	rentStructure *iotago.RentStructure,
) (*iotago.Transaction, error) {
	//
	tx, err := NewRequestTransaction(NewRequestTransactionParams{
		SenderKeyPair:    keyPair,
		UnspentOutputs:   unspentOutputs,
		UnspentOutputIDs: unspentOutputIDs,
		Requests: []*iscp.RequestParameters{{
			TargetAddress: chainID.AsAddress(),
			Metadata: &iscp.SendMetadata{
				TargetContract: root.Contract.Hname(),
				EntryPoint:     iscp.EntryPointInit,
				GasBudget:      0, // TODO. Probably we need minimum fixed budget for core contract calls. 0 for init call
				Params: dict.Dict{
					root.ParamDustDepositAssumptionsBin: NewDepositEstimate(rentStructure).Bytes(),
					governance.ParamDescription:         codec.EncodeString(description),
				},
			},
		}},
		RentStructure: rentStructure,
	})
	if err != nil {
		return nil, err
	}
	return tx, nil
}<|MERGE_RESOLUTION|>--- conflicted
+++ resolved
@@ -66,16 +66,12 @@
 	essence := &iotago.TransactionEssence{
 		NetworkID: parameters.NetworkID,
 		Inputs:    txInputs.UTXOInputs(),
-		Outputs:   outputs,
+		Outputs: outputs,
 	}
-<<<<<<< HEAD
-	sigs, err := essence.Sign(keyPair.GetPrivateKey().AddressKeysForEd25519Address(walletAddr))
-=======
 	sigs, err := essence.Sign(
 		txInputs.OrderedSet(unspentOutputs).MustCommitment(),
-		iotago.NewAddressKeysForEd25519Address(walletAddr, keyPair.PrivateKey),
+		keyPair.GetPrivateKey().AddressKeysForEd25519Address(walletAddr),
 	)
->>>>>>> 4f1609e3
 	if err != nil {
 		return nil, nil, err
 	}
