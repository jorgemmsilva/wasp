--- conflicted
+++ resolved
@@ -238,13 +238,8 @@
         return ScAssets::new(&buf).balances();
     }
 
-<<<<<<< HEAD
-    // (delayed) posts a smart contract function request
-    fn post(&self, chain_id: ScChainID, h_contract: ScHname, h_function: ScHname, params: ScDict, transfer: ScTransfers, delay: u32) {
-=======
     // Post (delayed) posts a SC function request
     fn post(&self, chain_id: ScChainID, h_contract: ScHname, h_function: ScHname, params: ScDict, allowance: ScTransfer, transfer: ScTransfer, delay: u32) {
->>>>>>> 0c708219
         let req = wasmrequests::PostRequest {
             chain_id,
             contract: h_contract,
@@ -295,13 +290,8 @@
         return request_id_from_bytes(&sandbox(FN_REQUEST_ID, &[]));
     }
 
-<<<<<<< HEAD
-    // transfer assets to the specified Tangle ledger address
-    fn send(&self, address: &ScAddress, transfer: &ScTransfers) {
-=======
     // Send transfers SC assets to the specified address
     fn send(&self, address: &ScAddress, transfer: &ScTransfer) {
->>>>>>> 0c708219
         // we need some assets to send
         if transfer.is_empty() {
             return;
