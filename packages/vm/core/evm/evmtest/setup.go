--- conflicted
+++ resolved
@@ -262,55 +262,18 @@
 	}
 }
 
-func (e *SoloChainEnv) registerERC20NativeToken(foundryOwner *cryptolib.KeyPair, token evm.ERC20NativeTokenParams) error {
+func (e *SoloChainEnv) registerERC20NativeToken(
+	foundryOwner *cryptolib.KeyPair,
+	params evm.ERC20NativeTokenParams,
+) error {
 	_, err := e.Chain.PostRequestOffLedger(
-		solo.NewCallParams(evm.FuncRegisterERC20NativeToken.Message(token)).
+		solo.NewCallParams(evm.FuncRegisterERC20NativeToken.Message(params)).
 			WithMaxAffordableGasBudget(),
 		foundryOwner,
 	)
 	return err
 }
 
-<<<<<<< HEAD
-func (e *SoloChainEnv) registerERC20ExternalNativeToken(
-	fromChain *solo.Chain,
-	token evm.ERC20NativeTokenParams,
-) (ret common.Address, err error) {
-	_, err = fromChain.PostRequestOffLedger(
-		solo.NewCallParams(evm.FuncRegisterERC20NativeTokenOnRemoteChain.Message(evm.RegisterERC20NativeTokenOnRemoteChainRequest{
-			TargetChain: e.Chain.ChainID.AsAddress(),
-			Token:       token,
-		})).
-			// to cover sd and gas fee for the 'FuncRegisterERC20ExternalNativeToken' func call in 'FuncRegisterERC20NativeTokenOnRemoteChain'
-			WithAllowance(isc.NewAssetsBaseTokens(iotago.BaseToken(1000*gas.LimitsDefault.MinGasPerRequest))).
-			WithGasBudget(10*gas.LimitsDefault.MinGasPerRequest),
-		fromChain.OriginatorPrivateKey)
-	if err != nil {
-		return ret, err
-	}
-
-	foundryOutput, err := fromChain.GetFoundryOutput(token.FoundrySN)
-	require.NoError(e.t, err)
-	nativeTokenID := foundryOutput.MustFoundryID()
-
-	if !e.Chain.WaitUntil(func() bool {
-		res, err2 := e.Chain.CallView(evm.ViewGetERC20ExternalNativeTokenAddress.Message(nativeTokenID))
-		require.NoError(e.t, err2)
-		addr, err3 := evm.ViewGetERC20ExternalNativeTokenAddress.Output.Decode(res)
-		require.NoError(e.t, err3)
-		if addr == nil {
-			return false
-		}
-		ret = *addr
-		return true
-	}) {
-		require.FailNow(e.t, "could not get ERC20 address on target chain")
-	}
-	return ret, err
-}
-
-=======
->>>>>>> 91b99f58
 func (e *SoloChainEnv) registerERC721NFTCollection(collectionOwner *cryptolib.KeyPair, collectionID iotago.NFTID) error {
 	_, err := e.Chain.PostRequestOffLedger(
 		solo.NewCallParams(evm.FuncRegisterERC721NFTCollection.Message(collectionID)).
