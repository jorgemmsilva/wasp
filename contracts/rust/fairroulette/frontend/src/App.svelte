<script lang="ts">
  export const name = 'app';

  import { onMount } from 'svelte';
  import config, { chainId } from '../config.dev';
  import { BettingSystem, Panel } from './components';
  import State from './components/state.svelte';
  import type { Bet } from './fairroulette_client';
  import { FairRouletteService } from './fairroulette_client';
  import type { IBalancePanel } from './models/IBalancePanel';
  import { ENTRIES_PANEL_TYPE, IEntriesPanel } from './models/IEntriesPanel';
  import { LOG_ENTRIES_TYPE } from './models/ILogEntries';
  import { PLAYER_ENTRIES_TYPE } from './models/IPlayerEntries';
  import type { IState } from './models/IState';
  import { BALANCE_PANEL_TYPE } from './models/IBalancePanel';
  import { IWalletPanel, WALLET_PANEL_TYPE } from './models/IWalletPanel';
  import { address, addressIndex, keyPair, seed } from './store';
  import {
    BasicClient,
    Colors,
    PoWWorkerManager,
    WalletService,
  } from './wasp_client';
  import { Base58 } from './wasp_client/crypto/base58';
  import { Seed } from './wasp_client/crypto/seed';
<<<<<<< HEAD
  import config, { chainId } from '../config.dev';
  import Roulette from './Roulette.svelte';

  import { seed, addressIndex, keyPair, address } from './store';
  import { WalletService } from './wasp_client';
  import type { IOnLedger } from './wasp_client/binary_models/IOnLedger';
  import { OnLedger } from './wasp_client/binary_models/on_ledger';
  import { BasicWallet } from './wasp_client/basic_wallet';

  import { Panel } from './components';
  import type { IGeneralPanel } from './models/IGeneralPanel';
  import type { IBalancePanel } from './models/IBalancePanel';
  import type { IDetailsPanel } from './models/IDetailsPanel';
  import type { IState } from './models/IState';
  import State from './components/state.svelte';
  import { BettingSystem } from './components';
=======
>>>>>>> ee9fdade

  let fundsUpdaterHandle;

  let client: BasicClient;
  let walletService: WalletService;
  let fairRouletteService: FairRouletteService;

  const powManager: PoWWorkerManager = new PoWWorkerManager();

  const view = {
    seedString: '',
    balance: 0n,
    timestamp: 0,

    showController: true,
    isWorking: false,

    round: {
      active: false,
      number: 0n,
      eventList: [] as string[],
      betSelection: 1,
      winningNumber: 0n,
      startedAt: 0,
    },
  };

  // Panels located around roulette
  const WALLET_PANEL: IWalletPanel = {
    type: WALLET_PANEL_TYPE,
    data: [
      {
        eyebrow: 'Your seed',
        label: '13jnjkg11g33sndf12',
      },
      {
        eyebrow: 'Your address',
        label: '13jnjkg11g33sndf12',
      },
    ],
  };

  const BALANCE_PANEL: IBalancePanel = {
<<<<<<< HEAD
    type: 'value',
=======
    type: BALANCE_PANEL_TYPE,
>>>>>>> ee9fdade
    data: {
      eyebrow: 'Your balance',
      label: '1022 Mi',
    },
    buttons: [
      {
        label: 'Request funds',
        onClick: () => {
          console.log('Click on request funds');
        },
      },
    ],
  };

  const PLAYERS_PANEL: IEntriesPanel = {
    type: ENTRIES_PANEL_TYPE,
    title: 'Players',
    ordered: true,
    entries: {
      type: PLAYER_ENTRIES_TYPE,
      data: [
        {
          address: 'address1',
          fields: [
            {
              label: 'Bet:',
              value: '1000i',
            },
            {
              label: 'W/L:',
              value: '600i',
            },
          ],
        },
        {
          address: 'address2',
          fields: [
            {
              label: 'Bet:',
              value: '1050i',
            },
            {
              label: 'W/L:',
              value: '200i',
            },
          ],
        },
      ],
    },
  };

  const LOGS_PANEL: IEntriesPanel = {
    type: ENTRIES_PANEL_TYPE,
    title: 'Logs',
    ordered: true,
    entries: {
      type: LOG_ENTRIES_TYPE,
      data: [
        {
          tag: 'Round',
          timestamp: '11:24:11',
          // label: '1022 Mi',
          description: 'Page loading...',
        },
        {
          tag: 'Site',
          timestamp: '11:24:11',
          description: 'Page loading...',
        },
      ],
    },
  };

  const INFORMATION_STATE: IState = {
    title: 'Start game',
    subtitle: 'This is a subtitle',
    description: 'The round starts in 50 seconds.',
  };

  // Entrypoint
  async function initialize() {
    log('[PAGE] loading');

    if (config.seed) {
      $seed = Base58.decode(config.seed);
    } else {
      $seed = Seed.generate();
    }

    view.seedString = Base58.encode($seed);

    client = new BasicClient({
      GoShimmerAPIUrl: config.goshimmerApiUrl,
      WaspAPIUrl: config.waspApiUrl,
      SeedUnsafe: $seed,
    });

    fairRouletteService = new FairRouletteService(client, config.chainId);
    walletService = new WalletService(client);

    powManager.load('/build/pow.worker.js');

    subscribeToRouletteEvents();
    setAddress($addressIndex);
    updateFunds();

    startFundsUpdater();

    // The best solution would be to call all of them in parallel. This is currently not possible.
    // As those requests can fail in certain cases, we need to wrap them in exception handlers,
    // to make sure that the other requests are being sent and that the page properly loads.
    const requests = [
      () =>
        fairRouletteService
          .getRoundStatus()
          .then((x) => (view.round.active = x == 1)),
      () =>
        fairRouletteService
          .getRoundNumber()
          .then((x) => (view.round.number = x)),
      () =>
        fairRouletteService
          .getLastWinningNumber()
          .then((x) => (view.round.winningNumber = x)),
      () =>
        fairRouletteService
          .getRoundStartedAt()
          .then((x) => (view.round.startedAt = x)),
    ];

    for (let request of requests) {
      await request().catch((e) => log(`[ERROR] ${e.message}`));
    }

    log('[PAGE] loaded');

    /**
     * ChainID => address
     * metadata: IOnLedgerRequest
     * transfer: {color:values}
     */

    //await walletService.sendOnLedgerRequest($address, chainId);

    //   const basicWallet = new BasicWallet(client);

    await walletService.sendOnLedgerRequest($address, chainId);
  }

  onMount(initialize);
  // /Entrypoint

  function log(text: string) {
    view.round.eventList.push(`${new Date().toLocaleTimeString()} | ${text}`);
  }

  function setAddress(index: number) {
    $addressIndex = index;

    $address = Seed.generateAddress($seed, $addressIndex);
    $keyPair = Seed.generateKeyPair($seed, $addressIndex);
  }

  function createNewAddress() {
    $addressIndex++;
    setAddress($addressIndex);
  }

  async function updateFunds() {
    try {
      view.timestamp = Date.now() / 1000;
      view.balance = await walletService.getFunds(
        $address,
        Colors.IOTA_COLOR_STRING
      );
    } catch (ex) {
      view.balance = 0n;
    }
  }

  function startFundsUpdater() {
    if (fundsUpdaterHandle) {
      fundsUpdaterHandle = clearInterval(fundsUpdaterHandle);
    }

    fundsUpdaterHandle = setInterval(updateFunds, 1000);
  }

  async function placeBet() {
    view.isWorking = true;
    try {
      await fairRouletteService.placeBet(
        $keyPair,
        view.round.betSelection,
        1234
      );
    } catch (ex) {
      log(ex.message);
    }
    view.isWorking = false;
  }

  async function sendFaucetRequest() {
    view.isWorking = true;

    const faucetRequestResult = await walletService.getFaucetRequest($address);

    // In this example a difficulty of 20 is enough, might need a retune for prod to 21 or 22
    faucetRequestResult.faucetRequest.nonce =
      await powManager.requestProofOfWork(20, faucetRequestResult.poWBuffer);

    try {
      await client.sendFaucetRequest(faucetRequestResult.faucetRequest);
    } catch (ex) {
      log(ex.message);
    }

    view.isWorking = false;
  }

  // To make sure the function gets called every second, we require that date.Now() is put in as a parameter to rely on sveltes change listener.
  function calculateRoundLengthLeft(timestamp: number) {
    const roundStarted = view.round.startedAt;

    if (roundStarted == 0) {
      return 0;
    }

    const diff = timestamp - roundStarted;

    // TODO: Explain.
    const executionCompensation = 5;
    const roundTimeLeft = Math.round(
      fairRouletteService.roundLength + executionCompensation - diff
    );

    if (roundTimeLeft <= 0) {
      return 0;
    }
    return roundTimeLeft;
  }

  function subscribeToRouletteEvents() {
    fairRouletteService.on('roundStarted', (timestamp) => {
      view.round.active = true;
      view.round.startedAt = timestamp;
      log('[ROUND] started');
    });

    fairRouletteService.on('roundStopped', () => {
      view.round.active = false;
      log('[ROUND] ended');
    });

    fairRouletteService.on('roundNumber', (roundNumber: bigint) => {
      view.round.number = roundNumber;
      log(`[ROUND] Current round number: ${roundNumber}`);
    });

    fairRouletteService.on('winningNumber', (winningNumber: bigint) => {
      view.round.winningNumber = winningNumber;
      log(`[ROUND] The winning number was: ${winningNumber}`);
    });

    fairRouletteService.on('betPlaced', (bet: Bet) => {
      log(
        `[BET] Bet placed from ${bet.better} on ${bet.betNumber} with ${bet.amount}`
      );
    });

    fairRouletteService.on('payout', (bet: Bet) => {
      log(`[WIN] Payout for ${bet.better} with ${bet.amount}`);
    });
  }

  function isBroke(balance: bigint) {
    return balance < 200;
  }

  function isWealthy(balance: bigint) {
    return balance > 200;
  }
</script>

<main>
  <div class="header">
    <ul>
      <li>
        <span class="header_balance_title">Balance</span>
        <span class="header_balance_text">{view.balance}i</span>
      </li>
      <li>
        <span class="header_seed_title">Seed</span>
        <span class="header_seed_text">{view.seedString}</span>
      </li>
      <li>
        <span class="header_address_title">Address</span>
        <span class="header_address_text">{$address}</span>
      </li>
    </ul>
  </div>

  <State {...INFORMATION_STATE} />
  <Panel {...WALLET_PANEL} />
  <Panel {...BALANCE_PANEL} />
  <!-- <Panel {...LOGS_PANEL} />
  <Panel {...PLAYERS_PANEL} /> -->
  <BettingSystem />
  <!-- <div class="roulette">
    <img src="roulette_background.svg" alt="roulette" />
    <img src="2.svg" alt="" />
  </div> -->

  <!-- {#if view.isWorking}GENERAL
    <div class="loading_dim">
      <div class="loading_wrapper">
        <div class="loading_logo" />
        <div class="loading_text">Loading and working</div>
      </div>
    </div>
  {/if}

  {#if view.showController}
    <div class="welcome_screen">
      <div class="request_funds" class:disabled={isWealthy(view.balance)}>
        <div class="request_funds_text">1 | Request funds</div>
        <div class="request_funds_image" />
        <button
          class="request_funds_button"
          disabled={isWealthy(view.balance)}
          on:click={() => sendFaucetRequest()}>Request funds</button
        >
      </div>

      <Panel type="general" data={[{ eyebrow: "hola", label: "adios" }]} />
      <div class="place_bet" class:disabled={isBroke(view.balance)}>
        <div class="place_bet_text">2 | Place a bet</div>
        <div class="place_bet_image" />

        <div class="bet_selection">
          <input
            type="radio"
            bind:group={view.round.betSelection}
            name="bet_number"
            value="1"
            checked
          />
          <label for="1">1</label>

          <input
            type="radio"
            bind:group={view.round.betSelection}
            name="bet_number"
            value="2"
          />
          <label for="2">2</label>

          <input
            type="radio"
            bind:group={view.round.betSelection}
            name="bet_number"
            value="3"
          />
          <label for="3">3</label>

          <input
            type="radio"
            bind:group={view.round.betSelection}
            name="bet_number"
            value="4"
          />
          <label for="4">4</label>

          <input
            type="radio"
            bind:group={view.round.betSelection}
            name="bet_number"
            value="5"
          />
          <label for="5">5</label>
        </div>

        <button
          class="submit_bet_button"
          on:click={() => placeBet()}
          disabled={isBroke(view.balance)}>Submit bet</button
        >
      </div>
    </div>

    <div class="welcome_screen" />
  {/if}

  <div class="content">
    <div class="wheel_container">
      <Roulette width="300" height="300" spin={view.round.active} />

      <div class="wheel_status">
        <div>Round {view.round.active ? "started" : "stopped"}</div>
        <div>Round Nr. {view.round.number}</div>
        <div>
          Winning Nr. {view.round.active
            ? "Undecided"
            : view.round.winningNumber}
        </div>
        <div>
          Round TS: {view.round.startedAt}
        </div>
        <div>
          Remaining seconds: {calculateRoundLengthLeft(view.timestamp)}
        </div>
      </div>
    </div>

    <div class="log">
      <textarea rows="4" cols="50">{view.round.eventList.join("\n")}</textarea>
    </div>
  </div> -->
</main>

<style>
  textarea {
    width: 100%;
    height: 100%;
  }

  .log {
    width: 75%;
    margin-left: 35px;
  }

  .wheel_container {
    border: 1px solid white;
    border-radius: 4px;
    padding: 5px;
  }

  .wheel_status {
    margin-top: 15px;
    width: 100%;
    height: 100px;
    font-size: 26px;
    color: gray;
  }

  .content {
    display: flex;
    width: 75%;
    margin: 15px auto;
  }

  main {
    width: 100%;
    height: 100%;
  }

  div.header {
    width: 100%;
    background-color: rgba(72, 87, 118, 0.2);
    height: 45px;
  }

  div.header ul {
    margin: 0;
    padding: 0;
    display: flex;
    list-style: none;
    height: 100%;
  }

  div.header li {
    height: 100%;
    margin: auto;
    display: flex;
    padding: 0;
    align-items: center;
    justify-content: center;
    color: rgba(255, 255, 255, 0.9);

    text-shadow: 0px 2px 2px rgba(13, 15, 4, 0.42);
  }

  .header_balance_title {
    font-size: 24px;
  }

  .header_balance_text {
    padding-left: 5px;
    font-size: 26px;
  }

  .header_seed_title,
  .header_address_title {
    font-size: 20px;
  }

  .header_seed_text,
  .header_address_text {
    font-size: 16px;
    padding-left: 5px;
  }

  .loading_dim {
    background: rgba(0, 0, 0, 0.5);
    width: 100%;
    height: 100%;
    position: fixed;
    top: 0;
    left: 0;
    right: 0;
    bottom: 0;
    z-index: 999;
  }

  .loading_wrapper {
    position: absolute;

    top: 0;
    left: 0;
    right: 0;
    bottom: 0;

    width: 260px;
    height: 260px;

    margin: auto;
  }

  .loading_logo {
    width: 160px;
    height: 160px;
    margin: auto;
  }

  /**
    * Source images for this gif are from: https://www.reddit.com/r/Iota/comments/8kp9uv/created_an_iota_loading_animation_free_for_anyone/
    * They were scaled down and the transparency was replaced with the dim background of the page or kept transparent in case the browser supports webp.
  */
  .loading_logo {
    background-image: image-set(
      url('/iota.webp') type('image/webp'),
      url('/iota.gif') type('image/gif')
    );

    background-repeat: no-repeat;
  }

  .loading_text {
    text-shadow: 0px 2px 2px rgba(13, 15, 4, 0.42);
    font-size: 24px;
    color: white;
    text-align: center;
  }

  .welcome_screen {
    display: flex;
    color: white;
    margin: 25px auto;
    width: 25%;
  }

  .welcome_screen > .disabled {
    color: dimgrey !important;
  }

  .request_funds {
    width: 200px;
  }

  .place_bet {
    width: 200px;
  }

  .request_funds_text,
  .place_bet_text {
    text-shadow: 0px 2px 2px rgba(13, 15, 4, 0.42);
    font-size: 24px;
    text-align: center;
  }

  .request_funds_image {
    border: none;
    background-color: transparent;
    background-image: url(/money_w_k.png);
    width: 96px;
    height: 96px;
    margin: 15px auto;
  }

  .place_bet_image {
    border: none;
    background-color: transparent;
    background-image: url(/dice_w.png);
    width: 96px;
    height: 108px;
    margin: 15px auto;
  }

  .request_funds_button,
  .submit_bet_button {
    margin: 15px auto;
    display: block;
  }

  .bet_selection {
    margin: 15px auto;
    color: white;
    display: flex;
  }

  .bet_selection input {
    flex: 1;
  }
</style><|MERGE_RESOLUTION|>--- conflicted
+++ resolved
@@ -23,25 +23,6 @@
   } from './wasp_client';
   import { Base58 } from './wasp_client/crypto/base58';
   import { Seed } from './wasp_client/crypto/seed';
-<<<<<<< HEAD
-  import config, { chainId } from '../config.dev';
-  import Roulette from './Roulette.svelte';
-
-  import { seed, addressIndex, keyPair, address } from './store';
-  import { WalletService } from './wasp_client';
-  import type { IOnLedger } from './wasp_client/binary_models/IOnLedger';
-  import { OnLedger } from './wasp_client/binary_models/on_ledger';
-  import { BasicWallet } from './wasp_client/basic_wallet';
-
-  import { Panel } from './components';
-  import type { IGeneralPanel } from './models/IGeneralPanel';
-  import type { IBalancePanel } from './models/IBalancePanel';
-  import type { IDetailsPanel } from './models/IDetailsPanel';
-  import type { IState } from './models/IState';
-  import State from './components/state.svelte';
-  import { BettingSystem } from './components';
-=======
->>>>>>> ee9fdade
 
   let fundsUpdaterHandle;
 
@@ -85,11 +66,7 @@
   };
 
   const BALANCE_PANEL: IBalancePanel = {
-<<<<<<< HEAD
-    type: 'value',
-=======
     type: BALANCE_PANEL_TYPE,
->>>>>>> ee9fdade
     data: {
       eyebrow: 'Your balance',
       label: '1022 Mi',
@@ -395,8 +372,8 @@
   <State {...INFORMATION_STATE} />
   <Panel {...WALLET_PANEL} />
   <Panel {...BALANCE_PANEL} />
-  <!-- <Panel {...LOGS_PANEL} />
-  <Panel {...PLAYERS_PANEL} /> -->
+  <Panel {...LOGS_PANEL} />
+  <Panel {...PLAYERS_PANEL} />
   <BettingSystem />
   <!-- <div class="roulette">
     <img src="roulette_background.svg" alt="roulette" />
