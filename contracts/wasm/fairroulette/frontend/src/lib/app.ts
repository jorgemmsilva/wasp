import { get } from 'svelte/store';
import config from '../../config.dev';
import type { Bet } from './fairroulette_client';
import { FairRouletteService } from './fairroulette_client';
import { Notification, showNotification } from './notifications';
import {
  address,
  addressesHistory,
  addressIndex,
  balance,
  firstTimeRequestingFunds,
  isAWinnerPlayer,
  keyPair,
  placingBet,
  receivedRoundStarted,
  requestingFunds,
  resetRound,
  round,
  seed,
  showBettingSystem,
  showWinnerAnimation,
  showWinningNumber,
  timestamp,
} from './store';
import { delay } from './utils';
import { BasicClient, Colors, PoWWorkerManager, WalletService } from './wasp_client';
import { Base58 } from './wasp_client/crypto/base58';
import { Seed } from './wasp_client/crypto/seed';

let client: BasicClient;
let walletService: WalletService;
let fairRouletteService: FairRouletteService;

// eslint-disable-next-line no-undef
let timestampUpdaterHandle: NodeJS.Timer | undefined;
let initialized: boolean = false;

const powManager: PoWWorkerManager = new PoWWorkerManager();
export const BETTING_NUMBERS = 8;
export const ROUND_LENGTH = 60; // in seconds

const DEFAULT_AUTODISMISS_TOAST_TIME = 5000; // in milliseconds

export const GOSHIMMER_ADDRESS_EXPLORER_URL = 'https://goshimmer.sc.iota.org/explorer/address';

export enum LogTag {
  Site = 'Site',
  Funds = 'Funds',
  SmartContract = 'Smart Contract',
  Error = 'Error',
}

export enum BettingStep {
  NumberChoice = 1,
  AmountChoice = 2,
}

export enum StateMessage {
  Running = 'Running',
  Start = 'Start',
  AddFunds = 'AddFunds',
  ChoosingNumber = 'ChoosingNumber',
  ChoosingAmount = 'ChoosingAmount',
  PlacingBet = 'PlacingBet',
}

export function log(tag: string, description: string): void {
  round.update((_round) => {
    _round.logs.push({
      tag,
      description,
      timestamp: new Date().toLocaleTimeString(),
    });
    return _round;
  });
}

export async function initialize(): Promise<void> {
  if (initialized) {
    return;
  }

  log(LogTag.Site, 'Initializing wallet');

  if (config.seed) {
    seed.set(Base58.decode(config.seed));
  } else {
    seed.set(Seed.generate());
  }

  // TODO: Remove this at some point.
  if (!config.chainId && config.chainResolverUrl) {
    try {
      const response = await fetch(config.chainResolverUrl);
      const content = await response.json();
      config.chainId = content.chainId;
    } catch (ex: unknown) {
      const error = ex as Error;
      showNotification({
        type: Notification.Error,
        message: error.message,
        timeout: DEFAULT_AUTODISMISS_TOAST_TIME,
      });
      log(LogTag.Error, error.message);
    }
  }

  client = new BasicClient({
    GoShimmerAPIUrl: config.goshimmerApiUrl,
    WaspAPIUrl: config.waspApiUrl,
    SeedUnsafe: get(seed),
  });

  fairRouletteService = new FairRouletteService(client, config.chainId);
  walletService = new WalletService(client);

  powManager.load('/build/pow.worker.js');

  subscribeToRouletteEvents();
  setAddress(get(addressIndex));
  void updateFunds();

  startTimeUpdater();

  const requests = [
    fairRouletteService.getRoundStatus().then((x) => round.update(($round) => ({ ...$round, active: x == 1 }))),

    fairRouletteService.getRoundNumber().then((x) => {
      round.update(($round) => ({ ...$round, number: x }));
    }),

    fairRouletteService.getLastWinningNumber().then((x) => round.update(($round) => ({ ...$round, winningNumber: x }))),
  ];

  try {
    await Promise.all(requests);
    log(LogTag.Site, 'Demo loaded');
  } catch (e: unknown) {
    log(LogTag.Error, 'There was an error loading the demo');
  }

  initialized = true;
}

export function setAddress(index: number): void {
  addressIndex.set(index);

  address.set(Seed.generateAddress(get(seed), get(addressIndex)));
  keyPair.set(Seed.generateKeyPair(get(seed), get(addressIndex)));
}

export function createNewAddress(): void {
  addressesHistory.update((_history) => [..._history, get(address)]);
  addressIndex.update(($addressIndex) => $addressIndex + 1);
  setAddress(get(addressIndex));
}

export async function updateFunds(): Promise<void> {
  let _balance = 0n;
  try {
    _balance = await walletService.getFunds(get(address), Colors.IOTA_COLOR_STRING);
  } finally {
    balance.set(_balance);
  }
}

export async function updateFundsMultiple(nTimes: number): Promise<void> {
  const _balance = get(balance);

  for (let i = 0; i < nTimes; i++) {
    await updateFunds();

    if (_balance != get(balance)) {
      // Exit early if the balance updated
      return;
    }

    await delay(2500);
  }
}

export function startTimeUpdater(): void {
  if (timestampUpdaterHandle) {
    clearInterval(timestampUpdaterHandle);
    timestampUpdaterHandle = undefined;
  }
  timestampUpdaterHandle = setInterval(() => timestamp.set(Date.now() / 1000), 1000);
}

export async function placeBet(): Promise<void> {
  placingBet.set(true);
  showBettingSystem.set(false);
  showWinningNumber.set(false);
  try {
    await fairRouletteService.placeBetOnLedger(
      get(keyPair),
      get(address),
      get(round).betSelection,
      get(round).betAmount,
    );

    log(LogTag.SmartContract, 'Funds sent to Wasp chain address using GoShimmer nodes');
  } catch (ex: unknown) {
    const error = ex as Error;

    showNotification({
      type: Notification.Error,
      title: 'Error placing bet',
      message: error.message,
      timeout: DEFAULT_AUTODISMISS_TOAST_TIME,
    });

    log(LogTag.Error, error.message);

    throw ex;
  }
}

export async function sendFaucetRequest(): Promise<void> {
  log(LogTag.Funds, 'GoShimmer nodes received a request for devnet funds. Sending funds to your wallet');

  if (!get(firstTimeRequestingFunds)) {
    createNewAddress();
  }
  firstTimeRequestingFunds.set(false);

  requestingFunds.set(true);

  const faucetRequestResult = await walletService.getFaucetRequest(get(address));

  // In this example a difficulty of 12 is enough, might need a retune for prod to 21 or 22
  faucetRequestResult.faucetRequest.nonce = await powManager.requestProofOfWork(12, faucetRequestResult.poWBuffer);

  try {
    await client.sendFaucetRequest(faucetRequestResult.faucetRequest);
  } catch (ex: unknown) {
    const error = ex as Error;
    showNotification({
      type: Notification.Error,
      message: error.message,
      timeout: DEFAULT_AUTODISMISS_TOAST_TIME,
    });

    log(LogTag.Error, error.message);
  }
  requestingFunds.set(false);
  await updateFundsMultiple(3);
}

export function calculateRoundLengthLeft(timestamp: number): number | undefined {
  const roundStartedAt = get(round).startedAt;

  if (!timestamp || !roundStartedAt) return undefined;

  if (roundStartedAt == 0) {
    return 0;
  }

  const diff = Math.round(timestamp - roundStartedAt);

  const roundTimeLeft = Math.round(fairRouletteService?.roundLength - diff);

  if (roundTimeLeft <= 0) {
    return 0;
  }
  return roundTimeLeft;
}

export function subscribeToRouletteEvents(): void {
<<<<<<< HEAD
  fairRouletteService.on('roundStarted', (timestamp) => {
    void updateFunds();
    receivedRoundStarted.set(true);
    showWinningNumber.set(false);
    // To mitigate time sync variances, we ignore the provided timestamp and use our local one.
    round.update(($round) => ({ ...$round, active: true, startedAt: Date.now() / 1000, logs: [] }));
    log(LogTag.SmartContract, 'Round started');
  });

  fairRouletteService.on('roundStopped', () => {
    void updateFunds();
    if (get(placingBet) || get(showBettingSystem)) {
      showNotification({
        type: Notification.Info,
        message: 'The current round just ended. Your bet will be placed in the next round. ',
        timeout: DEFAULT_AUTODISMISS_TOAST_TIME,
      });
    } else if (get(round).betPlaced && !get(isAWinnerPlayer)) {
      showNotification({
        type: Notification.Info,
        message: 'Sorry, you lost this round. Try again!',
        timeout: DEFAULT_AUTODISMISS_TOAST_TIME,
      });
    }
    const winners = get(round).winners;
=======
    fairRouletteService.on('roundStarted', (timestamp) => {
        updateFunds();
        receivedRoundStarted.set(true);
        showWinningNumber.set(false);
        // To mitigate time sync variances, we ignore the provided timestamp and use our local one.
        round.update($round => ({ ...$round, active: true, startedAt: Date.now() / 1000, logs: [] }));
        log(LogTag.SmartContract, 'Round started');
    });

    fairRouletteService.on('roundStopped', () => {
        updateFunds();
        if (get(placingBet) || get(showBettingSystem)) {
            showNotification({
                type: Notification.Info,
                message: 'The current round just ended. Your bet will be placed in the next round. ',
                timeout: DEFAULT_AUTODISMISS_TOAST_TIME
            })
        }
        else if (get(round).betPlaced && !get(isAWinnerPlayer)) {
            showNotification({
                type: Notification.Lose,
                message: 'Sorry, you lost this round. Try again!',
                timeout: DEFAULT_AUTODISMISS_TOAST_TIME
            })
        }
        const winners = get(round).winners;

        if (winners > 0) {
            log(LogTag.SmartContract, `Distributed the iotas to  ${winners === 1 ? '1 winner.' : `${winners} winners.`}`)
        }

        resetRound();

        log(LogTag.SmartContract, "Round Ended. Current bets cleared");
    });

    fairRouletteService.on('roundNumber', (roundNumber: bigint) => {
        round.update($round => ({ ...$round, number: roundNumber }))
        log(LogTag.SmartContract, `Round number: ${roundNumber}`);
    });
>>>>>>> 2099ae10

    if (winners > 0) {
      log(LogTag.SmartContract, `Distributed the iotas to  ${winners === 1 ? '1 winner.' : `${winners} winners.`}`);
    }

    resetRound();

    log(LogTag.SmartContract, 'Round Ended. Current bets cleared');
  });

  fairRouletteService.on('roundNumber', (roundNumber: bigint) => {
    round.update(($round) => ({ ...$round, number: roundNumber }));
    log(LogTag.SmartContract, `Round number: ${roundNumber}`);
  });

  fairRouletteService.on('winningNumber', (winningNumber: bigint) => {
    round.update(($round) => ({ ...$round, winningNumber }));
    showWinningNumber.set(true);

    log(LogTag.SmartContract, 'The winning number was decided');
    log(LogTag.SmartContract, `${winningNumber} is the winning number!`);
  });

  fairRouletteService.on('betPlaced', (bet: Bet) => {
    placingBet.set(false);
    round.update(($round) => {
      if (bet.better === get(address)) {
        $round.betPlaced = true;
        $round.betAmount = 0n;
        log(LogTag.SmartContract, 'Your number and betting amounts are saved');
        void updateFunds();
      }
      $round.players.push({
        address: bet.better,
        bet: bet.amount,
        number: bet.betNumber,
      });
      return $round;
    });
  });

  fairRouletteService.on('payout', (bet: Bet) => {
    round.update(($round) => {
      $round.winners += 1;
      return $round;
    });

    if (bet.better === get(address) || get(addressesHistory).includes(bet.better)) {
      showNotification({
        type: Notification.Win,
        message: `Congratulations! You just won the round. You received ${bet.amount} iotas.`,
        timeout: DEFAULT_AUTODISMISS_TOAST_TIME,
      });
      showWinnerAnimation();
      void updateFunds();
    }
    log(LogTag.SmartContract, `Payout for ${bet.better} with ${bet.amount}i`);
  });
}

export function isWealthy(balance: bigint): boolean {
  return balance >= 200;
}<|MERGE_RESOLUTION|>--- conflicted
+++ resolved
@@ -88,7 +88,7 @@
     seed.set(Seed.generate());
   }
 
-  // TODO: Remove this at some point.
+  //TODO: Remove this at some point.
   if (!config.chainId && config.chainResolverUrl) {
     try {
       const response = await fetch(config.chainResolverUrl);
@@ -202,7 +202,6 @@
     log(LogTag.SmartContract, 'Funds sent to Wasp chain address using GoShimmer nodes');
   } catch (ex: unknown) {
     const error = ex as Error;
-
     showNotification({
       type: Notification.Error,
       title: 'Error placing bet',
@@ -267,7 +266,6 @@
 }
 
 export function subscribeToRouletteEvents(): void {
-<<<<<<< HEAD
   fairRouletteService.on('roundStarted', (timestamp) => {
     void updateFunds();
     receivedRoundStarted.set(true);
@@ -287,54 +285,12 @@
       });
     } else if (get(round).betPlaced && !get(isAWinnerPlayer)) {
       showNotification({
-        type: Notification.Info,
+        type: Notification.Lose,
         message: 'Sorry, you lost this round. Try again!',
         timeout: DEFAULT_AUTODISMISS_TOAST_TIME,
       });
     }
     const winners = get(round).winners;
-=======
-    fairRouletteService.on('roundStarted', (timestamp) => {
-        updateFunds();
-        receivedRoundStarted.set(true);
-        showWinningNumber.set(false);
-        // To mitigate time sync variances, we ignore the provided timestamp and use our local one.
-        round.update($round => ({ ...$round, active: true, startedAt: Date.now() / 1000, logs: [] }));
-        log(LogTag.SmartContract, 'Round started');
-    });
-
-    fairRouletteService.on('roundStopped', () => {
-        updateFunds();
-        if (get(placingBet) || get(showBettingSystem)) {
-            showNotification({
-                type: Notification.Info,
-                message: 'The current round just ended. Your bet will be placed in the next round. ',
-                timeout: DEFAULT_AUTODISMISS_TOAST_TIME
-            })
-        }
-        else if (get(round).betPlaced && !get(isAWinnerPlayer)) {
-            showNotification({
-                type: Notification.Lose,
-                message: 'Sorry, you lost this round. Try again!',
-                timeout: DEFAULT_AUTODISMISS_TOAST_TIME
-            })
-        }
-        const winners = get(round).winners;
-
-        if (winners > 0) {
-            log(LogTag.SmartContract, `Distributed the iotas to  ${winners === 1 ? '1 winner.' : `${winners} winners.`}`)
-        }
-
-        resetRound();
-
-        log(LogTag.SmartContract, "Round Ended. Current bets cleared");
-    });
-
-    fairRouletteService.on('roundNumber', (roundNumber: bigint) => {
-        round.update($round => ({ ...$round, number: roundNumber }))
-        log(LogTag.SmartContract, `Round number: ${roundNumber}`);
-    });
->>>>>>> 2099ae10
 
     if (winners > 0) {
       log(LogTag.SmartContract, `Distributed the iotas to  ${winners === 1 ? '1 winner.' : `${winners} winners.`}`);
