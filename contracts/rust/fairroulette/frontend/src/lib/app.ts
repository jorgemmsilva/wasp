import { get } from 'svelte/store';
import config from '../../config.dev';
import type { Bet } from './fairroulette_client';
import { FairRouletteService } from './fairroulette_client';
import { address, addressIndex, balance, keyPair, placingBet, requestingFunds, round, seed, timestamp } from './store';
import {
    BasicClient, Colors, PoWWorkerManager,
    WalletService
} from './wasp_client';
import { Base58 } from './wasp_client/crypto/base58';
import { Seed } from './wasp_client/crypto/seed';

let client: BasicClient;
let walletService: WalletService;
let fairRouletteService: FairRouletteService;

let fundsUpdaterHandle;

const powManager: PoWWorkerManager = new PoWWorkerManager();
export const BETTING_NUMBERS = 8

enum LogTag {
    Page = 'Page',
    Round = 'Round',
    Win = 'Win',
    Error = 'Error',
    Unknown = 'Unknown'
}

export function log(tag: string, description: string) {
    round.update((_round) => {
        _round.logs.push({
            tag,
            description,
            timestamp: new Date().toLocaleTimeString(),
        },
        );
        return _round;
    })
}

export async function initialize() {
    log(LogTag.Page, 'Loading');

    if (config.seed) {
        seed.set(Base58.decode(config.seed));
    } else {
        seed.set(Seed.generate());
    }

    //TODO: Remove this at some point.
    if (!config.chainId && config.chainResolverUrl) {
        try {
            const response = await fetch(config.chainResolverUrl);
            const content = await response.json();
            config.chainId = content.chainId;
        } catch (ex) {
            log(LogTag.Error, ex.message);
        }
    }

    client = new BasicClient({
        GoShimmerAPIUrl: config.goshimmerApiUrl,
        WaspAPIUrl: config.waspApiUrl,
        SeedUnsafe: get(seed),
    });

    fairRouletteService = new FairRouletteService(client, config.chainId);
    walletService = new WalletService(client);

    powManager.load('/build/pow.worker.js');

    subscribeToRouletteEvents();
    setAddress(get(addressIndex));
    updateFunds();

    startFundsUpdater();

    // The best solution would be to call all of them in parallel. This is currently not possible.
    // As those requests can fail in certain cases, we need to wrap them in exception handlers,
    // to make sure that the other requests are being sent and that the page properly loads.
    const requests = [
        () =>
            fairRouletteService
                .getRoundStatus()
                .then((x) => round.update($round => ({ ...$round, active: x == 1 }))),
        () =>
            fairRouletteService
                .getRoundNumber()
                .then((x) => round.update($round => ({ ...$round, number: x }))),
        () =>
            fairRouletteService
                .getLastWinningNumber()
                .then((x) => round.update($round => ({ ...$round, winningNumber: x }))),
        () =>
            fairRouletteService
                .getRoundStartedAt()
                .then((x) => round.update($round => ({ ...$round, startedAt: x }))),
    ];

    for (let request of requests) {
        await request().catch((e) => log(LogTag.Error, e.message));
    }

    log(LogTag.Page, 'Loaded');
}

export function setAddress(index: number) {
    addressIndex.set(index);

    address.set(Seed.generateAddress(get(seed), get(addressIndex)));
    keyPair.set(Seed.generateKeyPair(get(seed), get(addressIndex)));
}

export function createNewAddress() {
<<<<<<< HEAD
    addressIndex.set(get(addressIndex) + 1);
=======
    addressIndex.update(($addressIndex) => $addressIndex + 1);
>>>>>>> 46a241b4
    setAddress(get(addressIndex));
}

export async function updateFunds() {
    let _balance = 0n;
    try {
        timestamp.set(Date.now() / 1000);
        _balance = await walletService.getFunds(
            get(address),
            Colors.IOTA_COLOR_STRING
        );
    } catch (ex) { }
    balance.set(_balance);
}

export function startFundsUpdater() {
    if (fundsUpdaterHandle) {
        fundsUpdaterHandle = clearInterval(fundsUpdaterHandle);
    }

    fundsUpdaterHandle = setInterval(updateFunds, 1000);
}

export async function placeBet() {
    placingBet.set(true)
    try {
        await fairRouletteService.placeBetOnLedger(
            get(keyPair),
            get(address),
            get(round).betSelection,
            get(round).betAmount,
        );
    } catch (ex) {
        log(LogTag.Unknown, ex.message);

        throw ex;
    }
}

export async function sendFaucetRequest() {
    requestingFunds.set(true);

    const faucetRequestResult = await walletService.getFaucetRequest(get(address));

    // In this example a difficulty of 20 is enough, might need a retune for prod to 21 or 22
    faucetRequestResult.faucetRequest.nonce =
        await powManager.requestProofOfWork(20, faucetRequestResult.poWBuffer);

    try {
        await client.sendFaucetRequest(faucetRequestResult.faucetRequest);
    } catch (ex) {
        log(LogTag.Round, ex.message);
    }
    requestingFunds.set(false);
}

export function calculateRoundLengthLeft(timestamp: number) {
    const roundStarted = get(round).startedAt;

    if (roundStarted == 0) {
        return 0;
    }

    const diff = timestamp - roundStarted;

    // TODO: Explain.
    const executionCompensation = 5;
    const roundTimeLeft = Math.round(
        fairRouletteService.roundLength + executionCompensation - diff
    );

    if (roundTimeLeft <= 0) {
        return 0;
    }
    return roundTimeLeft;
}

export function subscribeToRouletteEvents() {
    fairRouletteService.on('roundStarted', (timestamp) => {
        round.update($round => ({ ...$round, active: true, startedAt: timestamp }))
        log(LogTag.Round, 'Started');
    });

    fairRouletteService.on('roundStopped', () => {
        round.update($round => ({ ...$round, active: false }))
        log(LogTag.Round, 'Ended');
    });

    fairRouletteService.on('roundNumber', (roundNumber: bigint) => {
        round.update($round => ({ ...$round, number: roundNumber }))
        log(LogTag.Round, `Current round number: ${roundNumber}`);
    });

    fairRouletteService.on('winningNumber', (winningNumber: bigint) => {
        round.update($round => ({ ...$round, winningNumber }))
        log(LogTag.Round, `The winning number was: ${winningNumber}`);
    });

    fairRouletteService.on('betPlaced', (bet: Bet) => {
        placingBet.set(false);
        round.update(($round) => {
            $round.players.push(
                {
                    address: bet.better,
                    bet: bet.amount,
                },
            );
            return $round;
        })
        log(
            'Bet',
            `Bet placed from ${bet.better} on ${bet.betNumber} with ${bet.amount}`
        );
    });

    fairRouletteService.on('payout', (bet: Bet) => {
        log(LogTag.Win, `Payout for ${bet.better} with ${bet.amount}`);
    });
}

export function isBroke(balance: bigint): boolean {
    return balance < 200;
}

export function isWealthy(balance: bigint): boolean {
    return balance > 200;
}<|MERGE_RESOLUTION|>--- conflicted
+++ resolved
@@ -113,11 +113,7 @@
 }
 
 export function createNewAddress() {
-<<<<<<< HEAD
-    addressIndex.set(get(addressIndex) + 1);
-=======
     addressIndex.update(($addressIndex) => $addressIndex + 1);
->>>>>>> 46a241b4
     setAddress(get(addressIndex));
 }
 
