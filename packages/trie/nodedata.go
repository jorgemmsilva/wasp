--- conflicted
+++ resolved
@@ -1,6 +1,7 @@
 package trie
 
 import (
+	"bytes"
 	"fmt"
 	"io"
 
@@ -89,14 +90,14 @@
 		n.Commitment, n.PathExtension, childIdx, t)
 }
 
-<<<<<<< HEAD
 func (n *NodeData) mustPersist(w KVWriter) {
 	dbKey := n.Commitment.Bytes()
 	var buf bytes.Buffer
 	err := n.Write(&buf)
 	assertNoError(err)
 	w.Set(dbKey, buf.Bytes())
-=======
+}
+
 func (n *NodeData) iterateChildren(f func(byte, Hash) bool) {
 	for i, v := range n.Children {
 		if v != nil {
@@ -130,7 +131,6 @@
 	pathExtensionCommitmentBytes := compressToHashSize(n.PathExtension)
 	hashes[pathExtensionIndex] = pathExtensionCommitmentBytes
 	n.Commitment = hashes.Hash()
->>>>>>> 83c40f6d
 }
 
 // Read/Write implements optimized serialization of the trie node
