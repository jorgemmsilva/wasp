--- conflicted
+++ resolved
@@ -162,15 +162,9 @@
 			} else {
 				ipVer, ipStr = "ip6", peerIPs[j].String()
 			}
-<<<<<<< HEAD
-			addr, err2 := multiaddr.NewMultiaddr(fmt.Sprintf(addrPatterns[i], ipVer, ipStr, peerPort))
-			if err2 != nil {
-				return "", fmt.Errorf("failed to make libp2p address for NetID=%v, error: %w", trustedPeer.NetID, err2)
-=======
 			addr, err := multiaddr.NewMultiaddr(fmt.Sprintf(addrPatterns[i], ipVer, ipStr, peerPort))
 			if err != nil {
 				return "", fmt.Errorf("failed to make libp2p address for peeringURL=%v, error: %w", trustedPeer.PeeringURL, err)
->>>>>>> b950956c
 			}
 			addrs = append(addrs, addr)
 		}
