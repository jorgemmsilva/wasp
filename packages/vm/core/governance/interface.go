--- conflicted
+++ resolved
@@ -150,14 +150,10 @@
 	VarPublicURL = "x" // covered in: TestL1Metadata
 
 	// state pruning
-<<<<<<< HEAD
-	VarBlockKeepAmount = "b"
+	VarBlockKeepAmount = "b" // covered in: TestMetadata
 
 	// AccountID of the chain's AccountOutput
-	VarChainAccountID = "A"
-=======
-	VarBlockKeepAmount = "b" // covered in: TestMetadata
->>>>>>> 0eb35c50
+	VarChainAccountID = "A" // TODO
 )
 
 // request parameters
