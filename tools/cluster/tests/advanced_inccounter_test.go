--- conflicted
+++ resolved
@@ -156,13 +156,9 @@
 	clu1, chain1 := setupAdvancedInccounterTest(t, clusterSize, cmt)
 
 	for i := 0; i < numRequests; i++ {
-<<<<<<< HEAD
 		client := createNewClient(t, clu1, chain1)
 
-		_, err = client.PostRequest(inccounter.FuncIncCounter)
-=======
-		_, err = myClient.PostRequest(inccounter.FuncIncCounter.Name)
->>>>>>> 52f15613
+		_, err = client.PostRequest(inccounter.FuncIncCounter.Name)
 		require.NoError(t, err)
 	}
 
@@ -193,12 +189,7 @@
 	})
 
 	t.Run("cluster=10,N=6,req=1000", func(t *testing.T) {
-<<<<<<< HEAD
 		const waitFor = 120 * time.Second
-=======
-		t.SkipNow()
-		const waitFor = 60 * time.Second
->>>>>>> 52f15613
 		const numRequests = 1000
 		const numValidatorNodes = 6
 		const clusterSize = 10
@@ -243,13 +234,8 @@
 
 	myAgentID := iscp.NewAgentID(myAddress, 0)
 
-<<<<<<< HEAD
-	accountsClient := chain1.SCClient(accounts.Interface.Hname(), keyPair)
-	_, err = accountsClient.PostRequest(accounts.FuncDeposit, chainclient.PostRequestParams{
-=======
-	accountsClient := chain1.SCClient(accounts.Contract.Hname(), kp)
+	accountsClient := chain1.SCClient(accounts.Contract.Hname(), keyPair)
 	_, err := accountsClient.PostRequest(accounts.FuncDeposit.Name, chainclient.PostRequestParams{
->>>>>>> 52f15613
 		Transfer: iscp.NewTransferIotas(100),
 	})
 	require.NoError(t, err)
