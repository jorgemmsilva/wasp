package origin_test

import (
	"bytes"
	"encoding/hex"
	"testing"

	"github.com/stretchr/testify/require"
	"pgregory.net/rapid"

	"github.com/iotaledger/hive.go/kvstore/mapdb"
	iotago "github.com/iotaledger/iota.go/v3"
	"github.com/iotaledger/wasp/packages/cryptolib"
	"github.com/iotaledger/wasp/packages/isc"
	"github.com/iotaledger/wasp/packages/kv"
	"github.com/iotaledger/wasp/packages/kv/dict"
	"github.com/iotaledger/wasp/packages/origin"
	"github.com/iotaledger/wasp/packages/state"
	"github.com/iotaledger/wasp/packages/testutil/utxodb"
	"github.com/iotaledger/wasp/packages/transaction"
	"github.com/iotaledger/wasp/packages/vm/core/accounts"
	"github.com/iotaledger/wasp/packages/vm/core/migrations"
	"github.com/iotaledger/wasp/packages/vm/gas"
)

func TestOrigin(t *testing.T) {
	l1commitment := origin.L1Commitment(nil, 0)
	store := state.NewStore(mapdb.NewMapDB())
	initBlock := origin.InitChain(store, nil, 0)
	latestBlock, err := store.LatestBlock()
	require.NoError(t, err)
	require.True(t, l1commitment.Equals(initBlock.L1Commitment()))
	require.True(t, l1commitment.Equals(latestBlock.L1Commitment()))
}

func TestCreateOrigin(t *testing.T) {
	var u *utxodb.UtxoDB
	var originTx *iotago.Transaction
	var userKey *cryptolib.KeyPair
	var userAddr, stateAddr *iotago.Ed25519Address
	var err error
	var chainID isc.ChainID
	var originTxID iotago.TransactionID

	initTest := func() {
		u = utxodb.New()
		userKey = cryptolib.NewKeyPair()
		userAddr = userKey.GetPublicKey().AsEd25519Address()
		_, err2 := u.GetFundsFromFaucet(userAddr)
		require.NoError(t, err2)

		stateKey := cryptolib.NewKeyPair()
		stateAddr = stateKey.GetPublicKey().AsEd25519Address()

		require.EqualValues(t, utxodb.FundsFromFaucetAmount, u.GetAddressBalanceBaseTokens(userAddr))
		require.EqualValues(t, 0, u.GetAddressBalanceBaseTokens(stateAddr))
	}
	createOrigin := func() {
		allOutputs, ids := u.GetUnspentOutputs(userAddr)

		originTx, _, chainID, err = origin.NewChainOriginTransaction(
			userKey,
			stateAddr,
			stateAddr,
			1000,
			nil,
			allOutputs,
			ids,
		)
		require.NoError(t, err)

		err = u.AddToLedger(originTx)
		require.NoError(t, err)

		originTxID, err = originTx.ID()
		require.NoError(t, err)

		txBack, ok := u.GetTransaction(originTxID)
		require.True(t, ok)
		txidBack, err2 := txBack.ID()
		require.NoError(t, err2)
		require.EqualValues(t, originTxID, txidBack)

		t.Logf("New chain ID: %s", chainID.String())
	}

	t.Run("create origin", func(t *testing.T) {
		initTest()
		createOrigin()

		anchor, _, err := transaction.GetAnchorFromTransaction(originTx)
		require.NoError(t, err)
		require.True(t, anchor.IsOrigin)
		require.EqualValues(t, chainID, anchor.ChainID)
		require.EqualValues(t, 0, anchor.StateIndex)
		require.True(t, stateAddr.Equal(anchor.StateController))
		require.True(t, stateAddr.Equal(anchor.GovernanceController))

		originStateMetadata := &transaction.StateMetadata{
			L1Commitment: origin.L1Commitment(
				dict.Dict{origin.ParamChainOwner: isc.NewAgentID(anchor.GovernanceController).Bytes()},
				accounts.MinimumBaseTokensOnCommonAccount,
			),
			GasFeePolicy:   gas.DefaultFeePolicy(),
			SchemaVersion:  migrations.BaseSchemaVersion + uint32(len(migrations.Migrations)),
			CustomMetadata: []byte{},
		}

		require.True(t,
			bytes.Equal(
				originStateMetadata.Bytes(),
				anchor.StateData),
		)

		// only one output is expected in the ledger under the address of chainID
		outs, ids := u.GetUnspentOutputs(chainID.AsAddress())
		require.EqualValues(t, 1, len(outs))
		require.EqualValues(t, 1, len(ids))

		out := u.GetOutput(anchor.OutputID)
		require.NotNil(t, out)
	})
	t.Run("create init chain originTx", func(t *testing.T) {
		initTest()
		createOrigin()

		chainBaseTokens := originTx.Essence.Outputs[0].Deposit()

		t.Logf("chainBaseTokens: %d", chainBaseTokens)

		require.EqualValues(t, utxodb.FundsFromFaucetAmount-chainBaseTokens, int(u.GetAddressBalanceBaseTokens(userAddr)))
		require.EqualValues(t, 0, u.GetAddressBalanceBaseTokens(stateAddr))
		allOutputs, ids := u.GetUnspentOutputs(chainID.AsAddress())
		require.EqualValues(t, 1, len(allOutputs))
		require.EqualValues(t, 1, len(ids))
	})
}

<<<<<<< HEAD
// Was used to find proper deposit values for a specific metadata according to the existing hashes.
func TestMetadataBad(t *testing.T) {
	t.SkipNow()
	metadataHex := "0300000001006102000000e60701006204000000ffffffff01006322000000010024ed2ed9d3682c9c4b801dd15103f73d1fe877224cb51c8b3def6f91b67f5067"
	metadataBin, err := hex.DecodeString(metadataHex)
	require.NoError(t, err)
	var initParams dict.Dict
	initParams, err = dict.FromBytes(metadataBin)
	require.NoError(t, err)
	require.NotNil(t, initParams)
	t.Logf("Dict=%v", initParams)
	initParams.Iterate(kv.EmptyPrefix, func(key kv.Key, value []byte) bool {
		t.Logf("Dict, %v ===> %v", key, value)
		return true
	})

	for deposit := uint64(0); deposit <= 10*isc.Million; deposit++ {
		db := mapdb.NewMapDB()
		st := state.NewStore(db)
		block1A := origin.InitChain(st, initParams, deposit)
		block1B := origin.InitChain(st, initParams, 10*isc.Million-deposit)
		block1C := origin.InitChain(st, initParams, 10*isc.Million+deposit)
		block2A := origin.InitChain(st, nil, deposit)
		block2B := origin.InitChain(st, nil, 10*isc.Million-deposit)
		block2C := origin.InitChain(st, nil, 10*isc.Million+deposit)
		t.Logf("Block0, deposit=%v => %v %v %v / %v %v %v", deposit,
			block1A.L1Commitment(), block1B.L1Commitment(), block1C.L1Commitment(),
			block2A.L1Commitment(), block2B.L1Commitment(), block2C.L1Commitment(),
		)
	}
}

func TestDictBytes(t *testing.T) {
	rapid.Check(t, func(t *rapid.T) {
		key := rapid.SliceOfBytesMatching(".*").Draw(t, "key")
		val := rapid.SliceOfBytesMatching(".+").Draw(t, "val")
		d := dict.New()
		d.Set(kv.Key(key), val)
		b := d.Bytes()
		d2, err := dict.FromBytes(b)
		require.NoError(t, err)
		require.Equal(t, d, d2)
=======
// example values taken from a test on the testnet
func TestMismatchOriginCommitment(t *testing.T) {
	store := state.NewStore(mapdb.NewMapDB())
	oid, err := iotago.OutputIDFromHex("0xcf72dd6a8c8cd76eab93c80ae192677a17c554b91334a41bed5079eff37effc40000")
	require.NoError(t, err)
	originMetadata, err := iotago.DecodeHex("0x0300000001006102000000e60701006204000000ffffffff01006322000000010024ed2ed9d3682c9c4b801dd15103f73d1fe877224cb51c8b3def6f91b67f5067")
	require.NoError(t, err)
	aoStateMetadata, err := iotago.DecodeHex("0x00000000006e55672af085d73ea0ed646f280a26e0eba053df10f439378fe4e99e0fb8774600761da7c0402da864000000010000000001000000010000000000")
	require.NoError(t, err)
	_, sender, err := iotago.ParseBech32("rms1qqjw6tke6d5ze8ztsqwaz5gr7u73l6rhyfxt28yt8hhklydk0agxwgerk65")
	require.NoError(t, err)
	_, stateController, err := iotago.ParseBech32("rms1qrkrlggl2plwfvxyuuyj55gw48ws0xwtteydez8y8e03elm3xf38gf7eq5r")
	require.NoError(t, err)
	_, govController, err := iotago.ParseBech32("rms1qqjw6tke6d5ze8ztsqwaz5gr7u73l6rhyfxt28yt8hhklydk0agxwgerk65")
	require.NoError(t, err)
	_, chainAliasAddress, err := iotago.ParseBech32("rms1pr27d4mr9wgesv8je5j6zkequhw0ysx55ftxt04z55dm9hc9yxkauqtukfl")
	require.NoError(t, err)

	ao := isc.NewAliasOutputWithID(
		&iotago.AliasOutput{
			Amount:         10000000,
			NativeTokens:   []*iotago.NativeToken{},
			AliasID:        chainAliasAddress.(*iotago.AliasAddress).AliasID(),
			StateIndex:     0,
			StateMetadata:  aoStateMetadata,
			FoundryCounter: 0,
			Conditions: []iotago.UnlockCondition{
				&iotago.StateControllerAddressUnlockCondition{Address: stateController},
				&iotago.GovernorAddressUnlockCondition{Address: govController},
			},
			Features: []iotago.Feature{
				&iotago.SenderFeature{
					Address: sender,
				},
				&iotago.MetadataFeature{Data: originMetadata},
			},
		},
		oid,
	)
	require.Panics(t, func() {
		origin.InitChainByAliasOutput(store, ao)
>>>>>>> 29e0d0b2
	})
}<|MERGE_RESOLUTION|>--- conflicted
+++ resolved
@@ -136,7 +136,6 @@
 	})
 }
 
-<<<<<<< HEAD
 // Was used to find proper deposit values for a specific metadata according to the existing hashes.
 func TestMetadataBad(t *testing.T) {
 	t.SkipNow()
@@ -179,7 +178,9 @@
 		d2, err := dict.FromBytes(b)
 		require.NoError(t, err)
 		require.Equal(t, d, d2)
-=======
+	})
+}
+
 // example values taken from a test on the testnet
 func TestMismatchOriginCommitment(t *testing.T) {
 	store := state.NewStore(mapdb.NewMapDB())
@@ -221,6 +222,5 @@
 	)
 	require.Panics(t, func() {
 		origin.InitChainByAliasOutput(store, ao)
->>>>>>> 29e0d0b2
 	})
 }