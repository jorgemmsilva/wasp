--- conflicted
+++ resolved
@@ -259,11 +259,7 @@
 }
 
 func (e *SoloChainEnv) DeployContract(creator *ecdsa.PrivateKey, abiJSON string, bytecode []byte, args ...interface{}) *EVMContractInstance {
-<<<<<<< HEAD
-	contractAddr, contractABI := e.Chain.DeployEVMContract(creator, abiJSON, bytecode, args...)
-=======
 	contractAddr, contractABI := e.Chain.DeployEVMContract(creator, abiJSON, bytecode, big.NewInt(0), args...)
->>>>>>> 0a3168c7
 
 	return &EVMContractInstance{
 		chain:         e,
