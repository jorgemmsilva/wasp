package dict

import (
	"encoding/hex"
	"encoding/json"
	"fmt"
	"io"
	"sort"

	"github.com/iotaledger/wasp/packages/kv"
	"github.com/iotaledger/wasp/packages/util"
	"github.com/mr-tron/base58"
)

// Dict is a KVStore backed by an in-memory map
type Dict map[kv.Key][]byte

// create/clone
<<<<<<< HEAD
func NewDict() Dict {
	return make(Dict)
}

func (m Dict) Clone() Dict {
	clone := make(Dict)
	m.ForEach(func(key kv.Key, value []byte) bool {
=======
func New() Dict {
	return make(Dict)
}

func (d Dict) Clone() Dict {
	clone := make(Dict)
	d.ForEach(func(key kv.Key, value []byte) bool {
>>>>>>> 04036bb2
		clone.Set(key, value)
		return true
	})
	return clone
}

<<<<<<< HEAD
func FromGoMap(m map[kv.Key][]byte) Dict {
	return Dict(m)
}

func FromKVStore(kvs kv.KVStore) (Dict, error) {
	d := make(Dict)
	err := kvs.Iterate(kv.EmptyPrefix, func(k kv.Key, v []byte) bool {
=======
func FromGoMap(d map[kv.Key][]byte) Dict {
	return Dict(d)
}

func FromKVStore(kvstore kv.KVStore) (Dict, error) {
	d := make(Dict)
	err := kvstore.Iterate(kv.EmptyPrefix, func(k kv.Key, v []byte) bool {
>>>>>>> 04036bb2
		d[k] = v
		return true
	})
	return d, err
}

<<<<<<< HEAD
func (m Dict) sortedKeys() []kv.Key {
=======
func (d Dict) sortedKeys() []kv.Key {
>>>>>>> 04036bb2
	keys := make([]kv.Key, 0)
	for k := range d {
		keys = append(keys, k)
	}
	sort.Slice(keys, func(i, j int) bool {
		return keys[i] < keys[j]
	})
	return keys
}

<<<<<<< HEAD
func (m Dict) String() string {
=======
func (d Dict) String() string {
>>>>>>> 04036bb2
	ret := "         Dict:\n"
	for _, key := range d.sortedKeys() {
		ret += fmt.Sprintf(
			"           0x%s: 0x%s (base58: %s) ('%s': '%s')\n",
			slice(hex.EncodeToString([]byte(key))),
			slice(hex.EncodeToString(d[key])),
			slice(base58.Encode(d[key])),
			string(key),
			string(d[key]),
		)
	}
	return ret
}

func slice(s string) string {
	if len(s) > 44 {
		return s[:10] + "[...]" + s[len(s)-10:]
	}
	return s
}

// NON DETERMINISTIC!
<<<<<<< HEAD
func (m Dict) ForEach(fun func(key kv.Key, value []byte) bool) {
	for k, v := range m {
=======
func (d Dict) ForEach(fun func(key kv.Key, value []byte) bool) {
	for k, v := range d {
>>>>>>> 04036bb2
		if !fun(k, v) {
			return // abort when callback returns false
		}
	}
}

<<<<<<< HEAD
func (m Dict) ForEachDeterministic(fun func(key kv.Key, value []byte) bool) {
	if m == nil {
=======
func (d Dict) ForEachDeterministic(fun func(key kv.Key, value []byte) bool) {
	if d == nil {
>>>>>>> 04036bb2
		return
	}
	for _, k := range d.sortedKeys() {
		if !fun(k, d[k]) {
			return // abort when callback returns false
		}
	}
}

<<<<<<< HEAD
func (m Dict) IsEmpty() bool {
	return len(m) == 0
}

func (m Dict) Set(key kv.Key, value []byte) {
=======
func (d Dict) IsEmpty() bool {
	return len(d) == 0
}

func (d Dict) Len() int {
	return len(d)
}

func (d Dict) Set(key kv.Key, value []byte) {
>>>>>>> 04036bb2
	if value == nil {
		panic("cannot Set(key, nil), use Del() to remove a key/value")
	}
	d[key] = value
}

<<<<<<< HEAD
func (m Dict) Del(key kv.Key) {
	delete(m, key)
}

func (m Dict) Has(key kv.Key) (bool, error) {
	_, ok := m[key]
	return ok, nil
}

func (m Dict) Iterate(prefix kv.Key, f func(key kv.Key, value []byte) bool) error {
	for k, v := range m {
=======
func (d Dict) Del(key kv.Key) {
	delete(d, key)
}

func (d Dict) Has(key kv.Key) (bool, error) {
	_, ok := d[key]
	return ok, nil
}

func (d Dict) Iterate(prefix kv.Key, f func(key kv.Key, value []byte) bool) error {
	for k, v := range d {
>>>>>>> 04036bb2
		if !k.HasPrefix(prefix) {
			continue
		}
		if !f(k, v) {
			break
		}
	}
	return nil
}

<<<<<<< HEAD
func (m Dict) IterateKeys(prefix kv.Key, f func(key kv.Key) bool) error {
	for k, _ := range m {
=======
func (d Dict) IterateKeys(prefix kv.Key, f func(key kv.Key) bool) error {
	for k, _ := range d {
>>>>>>> 04036bb2
		if !k.HasPrefix(prefix) {
			continue
		}
		if !f(k) {
			break
		}
	}
	return nil
}

<<<<<<< HEAD
func (m Dict) Get(key kv.Key) ([]byte, error) {
	v, _ := m[key]
	return v, nil
}

func (m Dict) Write(w io.Writer) error {
	keys := m.sortedKeys()
=======
func (d Dict) Get(key kv.Key) ([]byte, error) {
	v, _ := d[key]
	return v, nil
}

func (d Dict) Write(w io.Writer) error {
	keys := d.sortedKeys()
>>>>>>> 04036bb2
	if err := util.WriteUint64(w, uint64(len(keys))); err != nil {
		return err
	}
	for _, k := range keys {
		if err := util.WriteBytes16(w, []byte(k)); err != nil {
			return err
		}
		if err := util.WriteBytes32(w, d[k]); err != nil {
			return err
		}
	}
	return nil
}

<<<<<<< HEAD
func (m Dict) Read(r io.Reader) error {
=======
func (d Dict) Read(r io.Reader) error {
>>>>>>> 04036bb2
	var num uint64
	err := util.ReadUint64(r, &num)
	if err != nil {
		return err
	}
	for i := uint64(0); i < num; i++ {
		k, err := util.ReadBytes16(r)
		if err != nil {
			return err
		}
		v, err := util.ReadBytes32(r)
		if err != nil {
			return err
		}
		d.Set(kv.Key(k), v)
	}
	return nil
}

type jsonItem struct {
	Key   []byte
	Value []byte
}

func (d Dict) MarshalJSON() ([]byte, error) {
	items := make([]jsonItem, d.Len())
	for i, k := range d.sortedKeys() {
		items[i].Key = []byte(k)
		items[i].Value = d[k]
	}
	return json.Marshal(items)
}

func (d *Dict) UnmarshalJSON(b []byte) error {
	var items []jsonItem
	if err := json.Unmarshal(b, &items); err != nil {
		return err
	}
	*d = make(Dict)
	for _, item := range items {
		(*d)[kv.Key(item.Key)] = item.Value
	}
	return nil
}

type jsonItem struct {
	Key   []byte
	Value []byte
}

func (d Dict) MarshalJSON() ([]byte, error) {
	items := make([]jsonItem, len(d))
	for i, k := range d.sortedKeys() {
		items[i].Key = []byte(k)
		items[i].Value = d[k]
	}
	return json.Marshal(items)
}

func (d *Dict) UnmarshalJSON(b []byte) error {
	var items []jsonItem
	if err := json.Unmarshal(b, &items); err != nil {
		return err
	}
	*d = make(Dict)
	for _, item := range items {
		(*d)[kv.Key(item.Key)] = item.Value
	}
	return nil
}<|MERGE_RESOLUTION|>--- conflicted
+++ resolved
@@ -16,7 +16,6 @@
 type Dict map[kv.Key][]byte
 
 // create/clone
-<<<<<<< HEAD
 func NewDict() Dict {
 	return make(Dict)
 }
@@ -24,22 +23,12 @@
 func (m Dict) Clone() Dict {
 	clone := make(Dict)
 	m.ForEach(func(key kv.Key, value []byte) bool {
-=======
-func New() Dict {
-	return make(Dict)
-}
-
-func (d Dict) Clone() Dict {
-	clone := make(Dict)
-	d.ForEach(func(key kv.Key, value []byte) bool {
->>>>>>> 04036bb2
 		clone.Set(key, value)
 		return true
 	})
 	return clone
 }
 
-<<<<<<< HEAD
 func FromGoMap(m map[kv.Key][]byte) Dict {
 	return Dict(m)
 }
@@ -47,26 +36,13 @@
 func FromKVStore(kvs kv.KVStore) (Dict, error) {
 	d := make(Dict)
 	err := kvs.Iterate(kv.EmptyPrefix, func(k kv.Key, v []byte) bool {
-=======
-func FromGoMap(d map[kv.Key][]byte) Dict {
-	return Dict(d)
-}
-
-func FromKVStore(kvstore kv.KVStore) (Dict, error) {
-	d := make(Dict)
-	err := kvstore.Iterate(kv.EmptyPrefix, func(k kv.Key, v []byte) bool {
->>>>>>> 04036bb2
 		d[k] = v
 		return true
 	})
 	return d, err
 }
 
-<<<<<<< HEAD
 func (m Dict) sortedKeys() []kv.Key {
-=======
-func (d Dict) sortedKeys() []kv.Key {
->>>>>>> 04036bb2
 	keys := make([]kv.Key, 0)
 	for k := range d {
 		keys = append(keys, k)
@@ -77,11 +53,7 @@
 	return keys
 }
 
-<<<<<<< HEAD
 func (m Dict) String() string {
-=======
-func (d Dict) String() string {
->>>>>>> 04036bb2
 	ret := "         Dict:\n"
 	for _, key := range d.sortedKeys() {
 		ret += fmt.Sprintf(
@@ -104,26 +76,16 @@
 }
 
 // NON DETERMINISTIC!
-<<<<<<< HEAD
 func (m Dict) ForEach(fun func(key kv.Key, value []byte) bool) {
 	for k, v := range m {
-=======
-func (d Dict) ForEach(fun func(key kv.Key, value []byte) bool) {
-	for k, v := range d {
->>>>>>> 04036bb2
 		if !fun(k, v) {
 			return // abort when callback returns false
 		}
 	}
 }
 
-<<<<<<< HEAD
 func (m Dict) ForEachDeterministic(fun func(key kv.Key, value []byte) bool) {
 	if m == nil {
-=======
-func (d Dict) ForEachDeterministic(fun func(key kv.Key, value []byte) bool) {
-	if d == nil {
->>>>>>> 04036bb2
 		return
 	}
 	for _, k := range d.sortedKeys() {
@@ -133,30 +95,17 @@
 	}
 }
 
-<<<<<<< HEAD
 func (m Dict) IsEmpty() bool {
 	return len(m) == 0
 }
 
 func (m Dict) Set(key kv.Key, value []byte) {
-=======
-func (d Dict) IsEmpty() bool {
-	return len(d) == 0
-}
-
-func (d Dict) Len() int {
-	return len(d)
-}
-
-func (d Dict) Set(key kv.Key, value []byte) {
->>>>>>> 04036bb2
 	if value == nil {
 		panic("cannot Set(key, nil), use Del() to remove a key/value")
 	}
 	d[key] = value
 }
 
-<<<<<<< HEAD
 func (m Dict) Del(key kv.Key) {
 	delete(m, key)
 }
@@ -168,19 +117,6 @@
 
 func (m Dict) Iterate(prefix kv.Key, f func(key kv.Key, value []byte) bool) error {
 	for k, v := range m {
-=======
-func (d Dict) Del(key kv.Key) {
-	delete(d, key)
-}
-
-func (d Dict) Has(key kv.Key) (bool, error) {
-	_, ok := d[key]
-	return ok, nil
-}
-
-func (d Dict) Iterate(prefix kv.Key, f func(key kv.Key, value []byte) bool) error {
-	for k, v := range d {
->>>>>>> 04036bb2
 		if !k.HasPrefix(prefix) {
 			continue
 		}
@@ -191,13 +127,8 @@
 	return nil
 }
 
-<<<<<<< HEAD
 func (m Dict) IterateKeys(prefix kv.Key, f func(key kv.Key) bool) error {
 	for k, _ := range m {
-=======
-func (d Dict) IterateKeys(prefix kv.Key, f func(key kv.Key) bool) error {
-	for k, _ := range d {
->>>>>>> 04036bb2
 		if !k.HasPrefix(prefix) {
 			continue
 		}
@@ -208,7 +139,6 @@
 	return nil
 }
 
-<<<<<<< HEAD
 func (m Dict) Get(key kv.Key) ([]byte, error) {
 	v, _ := m[key]
 	return v, nil
@@ -216,15 +146,6 @@
 
 func (m Dict) Write(w io.Writer) error {
 	keys := m.sortedKeys()
-=======
-func (d Dict) Get(key kv.Key) ([]byte, error) {
-	v, _ := d[key]
-	return v, nil
-}
-
-func (d Dict) Write(w io.Writer) error {
-	keys := d.sortedKeys()
->>>>>>> 04036bb2
 	if err := util.WriteUint64(w, uint64(len(keys))); err != nil {
 		return err
 	}
@@ -239,11 +160,7 @@
 	return nil
 }
 
-<<<<<<< HEAD
 func (m Dict) Read(r io.Reader) error {
-=======
-func (d Dict) Read(r io.Reader) error {
->>>>>>> 04036bb2
 	var num uint64
 	err := util.ReadUint64(r, &num)
 	if err != nil {
