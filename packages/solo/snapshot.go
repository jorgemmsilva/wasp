--- conflicted
+++ resolved
@@ -3,6 +3,7 @@
 import (
 	"encoding/json"
 	"os"
+	"sync"
 
 	"github.com/stretchr/testify/require"
 
@@ -89,13 +90,9 @@
 			ChainID:                chainID,
 			OriginatorPrivateKey:   okp,
 			ValidatorFeeTarget:     val,
-<<<<<<< HEAD
 			db:                     chainDB,
-=======
-			db:                     db,
 			writeMutex:             &sync.Mutex{},
 			migrationScheme:        &migrations.MigrationScheme{},
->>>>>>> 2e9648c7
 		}
 		env.addChain(chainData)
 	}
