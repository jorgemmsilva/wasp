--- conflicted
+++ resolved
@@ -287,11 +287,7 @@
 }
 
 // DeployEVMContract deploys an evm contract on the chain
-<<<<<<< HEAD
-func (ch *Chain) DeployEVMContract(creator *ecdsa.PrivateKey, abiJSON string, bytecode []byte, args ...interface{}) (common.Address, abi.ABI) {
-=======
 func (ch *Chain) DeployEVMContract(creator *ecdsa.PrivateKey, abiJSON string, bytecode []byte, value *big.Int, args ...interface{}) (common.Address, abi.ABI) {
->>>>>>> 0a3168c7
 	creatorAddress := crypto.PubkeyToAddress(creator.PublicKey)
 
 	nonce := ch.Nonce(isc.NewEthereumAddressAgentID(ch.ChainID, creatorAddress))
@@ -305,11 +301,6 @@
 	data = append(data, bytecode...)
 	data = append(data, constructorArguments...)
 
-<<<<<<< HEAD
-	value := big.NewInt(0)
-
-=======
->>>>>>> 0a3168c7
 	gasLimit, err := ch.EVM().EstimateGas(ethereum.CallMsg{
 		From:  creatorAddress,
 		Value: value,
