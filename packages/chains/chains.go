--- conflicted
+++ resolved
@@ -53,13 +53,6 @@
 	trustedNetworkManager        peering.TrustedNetworkManager
 	trustedNetworkListenerCancel context.CancelFunc
 	chainStateStoreProvider      database.ChainStateKVStoreProvider
-<<<<<<< HEAD
-	walEnabled                   bool
-	walFolderPath                string
-	snapshotPeriod               uint32
-	snapshotFolderPath           string
-	snapshotNetworkPaths         []string
-=======
 
 	walEnabled                          bool
 	walFolderPath                       string
@@ -71,7 +64,9 @@
 	smStateManagerTimerTickPeriod       time.Duration
 	smPruningMinStatesToKeep            int
 	smPruningMaxStatesToDelete          int
->>>>>>> 83c40f6d
+	snapshotPeriod               uint32
+	snapshotFolderPath           string
+	snapshotNetworkPaths         []string
 
 	chainRecordRegistryProvider registry.ChainRecordRegistryProvider
 	dkShareRegistryProvider     registry.DKShareRegistryProvider
@@ -109,11 +104,6 @@
 	chainStateStoreProvider database.ChainStateKVStoreProvider,
 	walEnabled bool,
 	walFolderPath string,
-<<<<<<< HEAD
-	snapshotPeriod uint32,
-	snapshotFolderPath string,
-	snapshotNetworkPaths []string,
-=======
 	smBlockCacheMaxSize int,
 	smBlockCacheBlocksInCacheDuration time.Duration,
 	smBlockCacheBlockCleaningPeriod time.Duration,
@@ -122,7 +112,9 @@
 	smStateManagerTimerTickPeriod time.Duration,
 	smPruningMinStatesToKeep int,
 	smPruningMaxStatesToDelete int,
->>>>>>> 83c40f6d
+	snapshotPeriod uint32,
+	snapshotFolderPath string,
+	snapshotNetworkPaths []string,
 	chainRecordRegistryProvider registry.ChainRecordRegistryProvider,
 	dkShareRegistryProvider registry.DKShareRegistryProvider,
 	nodeIdentityProvider registry.NodeIdentityProvider,
@@ -132,34 +124,6 @@
 	chainMetricsProvider *metrics.ChainMetricsProvider,
 ) *Chains {
 	ret := &Chains{
-<<<<<<< HEAD
-		log:                              log,
-		mutex:                            &sync.RWMutex{},
-		allChains:                        shrinkingmap.New[isc.ChainID, *activeChain](),
-		nodeConnection:                   nodeConnection,
-		processorConfig:                  processorConfig,
-		offledgerBroadcastUpToNPeers:     offledgerBroadcastUpToNPeers,
-		offledgerBroadcastInterval:       offledgerBroadcastInterval,
-		pullMissingRequestsFromCommittee: pullMissingRequestsFromCommittee,
-		deriveAliasOutputByQuorum:        deriveAliasOutputByQuorum,
-		pipeliningLimit:                  pipeliningLimit,
-		consensusDelay:                   consensusDelay,
-		networkProvider:                  networkProvider,
-		trustedNetworkManager:            trustedNetworkManager,
-		chainStateStoreProvider:          chainStateStoreProvider,
-		walEnabled:                       walEnabled,
-		walFolderPath:                    walFolderPath,
-		snapshotPeriod:                   snapshotPeriod,
-		snapshotFolderPath:               snapshotFolderPath,
-		snapshotNetworkPaths:             snapshotNetworkPaths,
-		chainRecordRegistryProvider:      chainRecordRegistryProvider,
-		dkShareRegistryProvider:          dkShareRegistryProvider,
-		nodeIdentityProvider:             nodeIdentityProvider,
-		chainListener:                    nil, // See bellow.
-		consensusStateRegistry:           consensusStateRegistry,
-		shutdownCoordinator:              shutdownCoordinator,
-		chainMetricsProvider:             chainMetricsProvider,
-=======
 		log:                                 log,
 		mutex:                               &sync.RWMutex{},
 		allChains:                           shrinkingmap.New[isc.ChainID, *activeChain](),
@@ -184,6 +148,9 @@
 		smStateManagerTimerTickPeriod:       smStateManagerTimerTickPeriod,
 		smPruningMinStatesToKeep:            smPruningMinStatesToKeep,
 		smPruningMaxStatesToDelete:          smPruningMaxStatesToDelete,
+		snapshotPeriod:                      snapshotPeriod,
+		snapshotFolderPath:                  snapshotFolderPath,
+		snapshotNetworkPaths:                snapshotNetworkPaths,
 		chainRecordRegistryProvider:         chainRecordRegistryProvider,
 		dkShareRegistryProvider:             dkShareRegistryProvider,
 		nodeIdentityProvider:                nodeIdentityProvider,
@@ -191,7 +158,6 @@
 		consensusStateRegistry:              consensusStateRegistry,
 		shutdownCoordinator:                 shutdownCoordinator,
 		chainMetricsProvider:                chainMetricsProvider,
->>>>>>> 83c40f6d
 	}
 	ret.chainListener = NewChainsListener(chainListener, ret.chainAccessUpdatedCB)
 	return ret
@@ -321,10 +287,6 @@
 		chainWAL = sm_gpa_utils.NewEmptyBlockWAL()
 	}
 
-<<<<<<< HEAD
-	// Initialize Snapshotter
-	chainStore := indexedstore.New(state.NewStore(chainKVStore))
-=======
 	stateManagerParameters := sm_gpa.NewStateManagerParameters()
 	stateManagerParameters.BlockCacheMaxSize = c.smBlockCacheMaxSize
 	stateManagerParameters.BlockCacheBlocksInCacheDuration = c.smBlockCacheBlocksInCacheDuration
@@ -335,7 +297,8 @@
 	stateManagerParameters.PruningMinStatesToKeep = c.smPruningMinStatesToKeep
 	stateManagerParameters.PruningMaxStatesToDelete = c.smPruningMaxStatesToDelete
 
->>>>>>> 83c40f6d
+	// Initialize Snapshotter
+	chainStore := indexedstore.New(state.NewStoreWithMetrics(chainKVStore, chainMetrics))
 	chainCtx, chainCancel := context.WithCancel(c.ctx)
 	chainShutdownCoordinator := c.shutdownCoordinator.Nested(fmt.Sprintf("Chain-%s", chainID.AsAddress().String()))
 	chainSnapshotManager, err := sm_snapshots.NewSnapshotManager(
@@ -356,11 +319,7 @@
 		chainCtx,
 		chainLog,
 		chainID,
-<<<<<<< HEAD
 		chainStore,
-=======
-		indexedstore.New(state.NewStoreWithMetrics(chainKVStore, chainMetrics)),
->>>>>>> 83c40f6d
 		c.nodeConnection,
 		c.nodeIdentityProvider.NodeIdentity(),
 		c.processorConfig,
