--- conflicted
+++ resolved
@@ -4,6 +4,7 @@
 package solo
 
 import (
+	"crypto/ed25519"
 	"math/big"
 	"math/rand"
 	"strings"
@@ -52,12 +53,11 @@
 // Solo is a structure which contains global parameters of the test: one per test instance
 type Solo struct {
 	// instance of the test
-<<<<<<< HEAD
 	T                TestContext
 	logger           *logger.Logger
 	dbmanager        *dbmanager.DBManager
 	utxoDB           *utxodb.UtxoDB
-	seed             util.Seed
+	seed             *cryptolib.Seed
 	glbMutex         sync.RWMutex
 	ledgerMutex      sync.RWMutex
 	clockMutex       sync.RWMutex
@@ -65,21 +65,6 @@
 	timeStep         time.Duration
 	chains           map[iscp.ChainID]*Chain
 	vmRunner         vm.VMRunner
-=======
-	T           TestContext
-	logger      *logger.Logger
-	dbmanager   *dbmanager.DBManager
-	utxoDB      *utxodb.UtxoDB
-	seed        *cryptolib.Seed
-	glbMutex    sync.RWMutex
-	ledgerMutex sync.RWMutex
-	clockMutex  sync.RWMutex
-	logicalTime time.Time
-	timeStep    time.Duration
-	chains      map[[33]byte]*Chain
-	vmRunner    vm.VMRunner
-	// publisher wait group
->>>>>>> 3bab1b7a
 	publisherWG      sync.WaitGroup
 	publisherEnabled atomic.Bool
 	processorConfig  *processors.Config
@@ -94,14 +79,6 @@
 	// Name is the name of the chain
 	Name string
 
-<<<<<<< HEAD
-	// StateControllerPrivateKey the one used to control funds owned by the chain.
-	// In Solo it is Ed25519 signature scheme (in full Wasp environment it is a BLS address)
-	StateControllerPrivateKey ed25519.PrivateKey
-	StateControllerAddress    iotago.Address
-
-	// ChainID is the ID of the chain
-=======
 	// StateControllerKeyPair signature scheme of the chain address, the one used to control funds owned by the chain.
 	// In Solo it is Ed25519 signature scheme (in full Wasp environment is is a BLS address)
 	StateControllerKeyPair cryptolib.KeyPair
@@ -112,7 +89,6 @@
 	OriginatorKeyPair cryptolib.KeyPair
 
 	// ChainID is the ID of the chain (in this version alias of the ChainAddress)
->>>>>>> 3bab1b7a
 	ChainID *iscp.ChainID
 
 	// OriginatorPrivateKey the key pair used to create the chain (origin transaction).
@@ -187,7 +163,7 @@
 		seed:            &seed,
 		logicalTime:     initialTime,
 		timeStep:        DefaultTimeStep,
-		chains:          make(map[[33]byte]*Chain),
+		chains:          make(map[iscp.ChainID]*Chain),
 		vmRunner:        runvm.NewVMRunner(),
 		processorConfig: processorConfig,
 	}
