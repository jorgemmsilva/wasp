--- conflicted
+++ resolved
@@ -21,13 +21,14 @@
     NFTID private _collectionId;
     string private _collectionName; // extracted from the IRC27 metadata
 
-<<<<<<< HEAD
     /**
      * @dev Returns the balance of the specified owner.
      * @param owner The address to query the balance of.
      * @return The balance of the specified owner.
      */
-    function _balanceOf(ISCAgentID memory owner) internal virtual override view returns (uint256) {
+    function _balanceOf(
+        ISCAgentID memory owner
+    ) internal view virtual override returns (uint256) {
         return __iscAccounts.getL2NFTAmountInCollection(owner, _collectionId);
     }
 
@@ -36,36 +37,27 @@
      * @param nft The NFT to check.
      * @return True if the NFT is managed by this contract, false otherwise.
      */
-    function _isManagedByThisContract(ISCNFT memory nft) internal virtual override view returns (bool) {
-        return nft.isInCollection(_collectionId);
-    }
-
-    /**
-     * @dev Returns the name of the collection.
-     * @return The name of the collection.
-     */
-    function name() external virtual override view returns (string memory) {
-=======
-    function _balanceOf(
-        ISCAgentID memory owner
-    ) internal view virtual override returns (uint256) {
-        return __iscAccounts.getL2NFTAmountInCollection(owner, _collectionId);
-    }
-
     function _isManagedByThisContract(
         ISCNFT memory nft
     ) internal view virtual override returns (bool) {
         return nft.isInCollection(_collectionId);
     }
 
+    /**
+     * @dev Returns the ID of the collection.
+     * @return The ID of the collection.
+     */
     function collectionId() external view virtual returns (NFTID) {
         return _collectionId;
     }
 
     // IERC721Metadata
 
+    /**
+     * @dev Returns the name of the collection.
+     * @return The name of the collection.
+     */
     function name() external view virtual override returns (string memory) {
->>>>>>> 0d1b7dba
         return _collectionName;
     }
 }