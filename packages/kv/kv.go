--- conflicted
+++ resolved
@@ -3,12 +3,7 @@
 import (
 	"bytes"
 	"fmt"
-<<<<<<< HEAD
-	"io"
-	"os"
 
-=======
->>>>>>> ba77bd26
 	"github.com/iotaledger/wasp/packages/util"
 	"golang.org/x/xerrors"
 )
