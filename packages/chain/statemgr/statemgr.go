--- conflicted
+++ resolved
@@ -88,14 +88,7 @@
 
 // initial loading of the solid state
 func (sm *stateManager) initLoadState() {
-<<<<<<< HEAD
-	var err error
-	var stateExists bool
-
-	sm.solidState, stateExists, err = state.LoadSolidState(sm.store, sm.chain.ID())
-=======
 	solidState, stateExists, err := state.LoadSolidState(sm.dbp, sm.chain.ID())
->>>>>>> 77431df8
 	if err != nil {
 		go sm.chain.ReceiveMessage(chain.DismissChainMsg{
 			Reason: fmt.Sprintf("StateManager.initLoadState: %v", err)},
@@ -107,12 +100,8 @@
 			solidState.BlockIndex(), solidState.Hash().String())
 	} else {
 		// create origin state in DB
-<<<<<<< HEAD
-		sm.solidState, err = state.CreateOriginState(sm.store, sm.chain.ID())
-=======
 		sm.chain.GlobalSolidIndex().Store(0)
 		sm.solidState, err = state.CreateOriginState(sm.dbp, sm.chain.ID())
->>>>>>> 77431df8
 		if err != nil {
 			go sm.chain.ReceiveMessage(chain.DismissChainMsg{
 				Reason: fmt.Sprintf("StateManager.initLoadState. Failed to create origin state: %v", err)},
