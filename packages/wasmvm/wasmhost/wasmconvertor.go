// Copyright 2020 IOTA Stiftung
// SPDX-License-Identifier: Apache-2.0

package wasmhost

import (
	"math/big"

	iotago "github.com/iotaledger/iota.go/v3"
	"github.com/iotaledger/wasp/packages/hashing"
	"github.com/iotaledger/wasp/packages/iscp"
	"github.com/iotaledger/wasp/packages/wasmvm/wasmlib/go/wasmlib"
	"github.com/iotaledger/wasp/packages/wasmvm/wasmlib/go/wasmlib/wasmtypes"
)

// WasmConvertor converts ISCP data types to WasmLib data types
type WasmConvertor struct{}

func (cvt WasmConvertor) IscpAddress(address *wasmtypes.ScAddress) iotago.Address {
	buf := wasmtypes.AddressToBytes(*address)
	switch buf[0] {
	case wasmtypes.ScAddressAlias:
		iscpAliasAddress := new(iotago.AliasAddress)
		copy((*iscpAliasAddress)[:], buf[1:])
		return iscpAliasAddress
	case wasmtypes.ScAddressEd25519:
		iscpEd25519Address := new(iotago.Ed25519Address)
		copy((*iscpEd25519Address)[:], buf[1:])
		return iscpEd25519Address
	case wasmtypes.ScAddressNFT:
		iscpNFTAddress := new(iotago.NFTAddress)
		copy((*iscpNFTAddress)[:], buf[1:])
		return iscpNFTAddress
	default:
		panic("invalid ScAddress type")
	}
}

func (cvt WasmConvertor) IscpAgentID(agentID *wasmtypes.ScAgentID) *iscp.AgentID {
	address := agentID.Address()
	hname := agentID.Hname()
	return iscp.NewAgentID(cvt.IscpAddress(&address), cvt.IscpHname(hname))
}

<<<<<<< HEAD
func (cvt WasmConvertor) IscpAssets(assets wasmlib.ScAssets) *iscp.Allowance {
	iscpAllowance := iscp.NewEmptyAllowance()
	iscpAssets := iscpAllowance.Assets
=======
func (cvt WasmConvertor) IscpAssets(assets wasmlib.ScAssets) *iscp.FungibleTokens {
	iscpAssets := iscp.NewEmptyAssets()
>>>>>>> a345c837
	for color, amount := range assets {
		if color == wasmtypes.IOTA {
			iscpAssets.Iotas = amount
			continue
		}
		token := new(iotago.NativeToken)
		copy(token.ID[:], color.Bytes())
		token.Amount = new(big.Int)
		token.Amount.SetUint64(amount)
		iscpAssets.Tokens = append(iscpAssets.Tokens, token)
	}
	return iscpAllowance
}

func (cvt WasmConvertor) IscpChainID(chainID *wasmtypes.ScChainID) *iscp.ChainID {
	buf := wasmtypes.ChainIDToBytes(*chainID)
	iscpChainID := new(iscp.ChainID)
	copy(iscpChainID[:], buf)
	return iscpChainID
}

// TODO switch WasmLib from Color to Token
func (cvt WasmConvertor) IscpColor(color *wasmtypes.ScColor) *iotago.NativeTokenID {
	buf := wasmtypes.ColorToBytes(*color)
	iscpTokenID := new(iotago.NativeTokenID)
	copy(iscpTokenID[:], buf)
	return iscpTokenID
}

func (cvt WasmConvertor) IscpHash(hash *wasmtypes.ScHash) *hashing.HashValue {
	buf := wasmtypes.HashToBytes(*hash)
	iscpHashValue := new(hashing.HashValue)
	copy(iscpHashValue[:], buf)
	return iscpHashValue
}

func (cvt WasmConvertor) IscpHname(hname wasmtypes.ScHname) iscp.Hname {
	return iscp.Hname(hname)
}

func (cvt WasmConvertor) IscpRequestID(requestID *wasmtypes.ScRequestID) *iscp.RequestID {
	buf := wasmtypes.RequestIDToBytes(*requestID)
	iscpRequestID := new(iscp.RequestID)
	copy(iscpRequestID.TransactionID[:], buf)
	iscpRequestID.TransactionOutputIndex = wasmtypes.Uint16FromBytes(buf[wasmtypes.ScHashLength:])
	return iscpRequestID
}

func (cvt WasmConvertor) ScAddress(address iotago.Address) wasmtypes.ScAddress {
	buf := iscp.BytesFromAddress(address)
	return wasmtypes.AddressFromBytes(buf)
}

func (cvt WasmConvertor) ScAgentID(agentID *iscp.AgentID) wasmtypes.ScAgentID {
	return wasmtypes.NewScAgentID(cvt.ScAddress(agentID.Address()), cvt.ScHname(agentID.Hname()))
}

func (cvt WasmConvertor) ScBalances(assets *iscp.FungibleTokens) wasmlib.ScAssets {
	scAssets := make(wasmlib.ScAssets)
	if assets.Iotas != 0 {
		scAssets[wasmtypes.IOTA] = assets.Iotas
	}
	for _, token := range assets.Tokens {
		color := cvt.ScColor(&token.ID)
		// TODO handle big.Int
		scAssets[color] = token.Amount.Uint64()
	}
	return scAssets
}

func (cvt WasmConvertor) ScChainID(chainID *iscp.ChainID) wasmtypes.ScChainID {
	return wasmtypes.ChainIDFromBytes(chainID.Bytes())
}

// TODO switch WasmLib from Color to Token
func (cvt WasmConvertor) ScColor(color *iotago.NativeTokenID) wasmtypes.ScColor {
	return wasmtypes.ColorFromBytes(color[:])
}

func (cvt WasmConvertor) ScHash(hash hashing.HashValue) wasmtypes.ScHash {
	return wasmtypes.HashFromBytes(hash.Bytes())
}

func (cvt WasmConvertor) ScHname(hname iscp.Hname) wasmtypes.ScHname {
	return wasmtypes.ScHname(hname)
}

func (cvt WasmConvertor) ScRequestID(requestID iscp.RequestID) wasmtypes.ScRequestID {
	return wasmtypes.RequestIDFromBytes(requestID.Bytes())
}<|MERGE_RESOLUTION|>--- conflicted
+++ resolved
@@ -42,14 +42,9 @@
 	return iscp.NewAgentID(cvt.IscpAddress(&address), cvt.IscpHname(hname))
 }
 
-<<<<<<< HEAD
 func (cvt WasmConvertor) IscpAssets(assets wasmlib.ScAssets) *iscp.Allowance {
 	iscpAllowance := iscp.NewEmptyAllowance()
 	iscpAssets := iscpAllowance.Assets
-=======
-func (cvt WasmConvertor) IscpAssets(assets wasmlib.ScAssets) *iscp.FungibleTokens {
-	iscpAssets := iscp.NewEmptyAssets()
->>>>>>> a345c837
 	for color, amount := range assets {
 		if color == wasmtypes.IOTA {
 			iscpAssets.Iotas = amount
