--- conflicted
+++ resolved
@@ -609,89 +609,31 @@
 	env := solo.New(t, &solo.InitOptions{AutoAdjustStorageDeposit: true, Debug: true, PrintStackTrace: true})
 	ch := env.NewChain()
 
-	user1, userAddr1 := env.NewKeyPairWithFunds()
-	userAgentID1 := isc.NewAgentID(userAddr1)
-	_, userAddr2 := env.NewKeyPairWithFunds()
-	userAgentID2 := isc.NewAgentID(userAddr2)
-
-	fp := &gas.FeePolicy{
+	user, userAddr := env.NewKeyPairWithFunds()
+	userAgentID := isc.NewAgentID(userAddr)
+
+	ch.SetGasFeePolicy(nil, &gas.FeePolicy{
 		EVMGasRatio: gas.DefaultEVMGasRatio,
 		GasPerToken: util.Ratio32{
 			A: 0,
 			B: 0,
 		},
 		ValidatorFeeShare: 1,
-	}
-	_, err := ch.PostRequestSync(
-		solo.NewCallParams(governance.FuncSetFeePolicy.Message(fp)).WithMaxAffordableGasBudget(),
-		nil,
-	)
-	require.NoError(t, err)
-
-<<<<<<< HEAD
-	_, gasFee, err := ch.EstimateGasOnLedger(
-		solo.NewCallParams(accounts.FuncDeposit.Message()),
-		user1,
-		true,
-	)
-	require.NoError(t, err)
-	require.Zero(t, gasFee)
-=======
-	_, estimate, err := ch.EstimateGasOnLedger(solo.NewCallParams(
-		accounts.Contract.Name,
-		accounts.FuncDeposit.Name,
-	), user1, true)
+	})
+
+	_, estimate, err := ch.EstimateGasOnLedger(solo.NewCallParams(accounts.FuncDeposit.Message()), user, true)
 	require.NoError(t, err)
 	require.Zero(t, estimate.GasFeeCharged)
->>>>>>> 2e9648c7
-
-	userL2Bal1 := ch.L2BaseTokens(userAgentID1)
-	userL1Bal1 := ch.Env.L1BaseTokens(userAddr1)
-
-<<<<<<< HEAD
-	const amount = 1 * isc.Million
-=======
-	gasGreaterThanEstimatedGas := estimate.GasBurned + 100
->>>>>>> 2e9648c7
-	_, err = ch.PostRequestSync(
-		solo.NewCallParams(accounts.FuncTransferAllowanceTo.Message(userAgentID2)).
-			AddBaseTokens(amount).
-			AddAllowanceBaseTokens(amount),
-		user1,
-	)
-	require.NoError(t, err)
-
-	userL2Bal2 := ch.L2BaseTokens(userAgentID1)
-	userL1Bal2 := ch.Env.L1BaseTokens(userAddr1)
-	require.Equal(t, userL2Bal1, userL2Bal2)
-<<<<<<< HEAD
-	require.Equal(t, userL1Bal1-amount, userL1Bal2)
-=======
-	require.Equal(t, userL1Bal1-gasGreaterThanEstimatedGas, userL1Bal2)
-	require.Greater(t, ch.LastReceipt().GasBurned, uint64(0))
+
+	amount := 1 * isc.Million
+	initialBalanceL1 := ch.Env.L1BaseTokens(userAddr)
+
+	err = ch.DepositAssetsToL2(isc.NewAssetsBaseTokens(1*isc.Million), user)
+	require.NoError(t, err)
+	require.Equal(t, initialBalanceL1-amount, env.L1BaseTokens(userAddr))
+	require.Equal(t, amount, ch.L2BaseTokens(userAgentID))
+	require.NotZero(t, ch.LastReceipt().GasBurned)
 	require.Zero(t, ch.LastReceipt().GasFeeCharged)
-
-	gasLessThanEstimatedGas := estimate.GasBurned - 100
-	_, err = ch.PostRequestSync(
-		solo.NewCallParams(
-			accounts.Contract.Name,
-			accounts.FuncTransferAllowanceTo.Name,
-			dict.Dict{
-				accounts.ParamAgentID: codec.EncodeAgentID(userAgentID2),
-			},
-		).
-			AddBaseTokens(gasLessThanEstimatedGas).
-			WithGasBudget(gasLessThanEstimatedGas),
-		user1,
-	)
-	require.NoError(t, err)
-
-	userL2Bal3 := ch.L2BaseTokens(userAgentID1)
-	require.Equal(t, userL2Bal2+gasLessThanEstimatedGas, userL2Bal3)
->>>>>>> 2e9648c7
-	require.Greater(t, ch.LastReceipt().GasBurned, uint64(0))
-	require.Zero(t, ch.LastReceipt().GasFeeCharged)
-	require.EqualValues(t, amount, ch.L2BaseTokens(userAgentID2))
 }
 
 func TestGovernanceSetMustGetPayoutAgentID(t *testing.T) {
