--- conflicted
+++ resolved
@@ -3,11 +3,7 @@
 go 1.21
 
 replace (
-<<<<<<< HEAD
-	github.com/ethereum/go-ethereum => github.com/iotaledger/go-ethereum v1.13.10-wasp
-=======
 	github.com/ethereum/go-ethereum => github.com/iotaledger/go-ethereum v1.13.12-wasp1
->>>>>>> e6c8611e
 	github.com/iotaledger/wasp => ../../
 	github.com/iotaledger/wasp/tools/wasp-cli => ../wasp-cli/
 	go.dedis.ch/kyber/v3 => github.com/kape1395/kyber/v3 v3.0.14-0.20230124095845-ec682ff08c93 // branch: dkg-2suites
@@ -115,33 +111,16 @@
 	github.com/yusufpapurcu/wmi v1.2.3 // indirect
 	go.dedis.ch/fixbuf v1.0.3 // indirect
 	go.dedis.ch/kyber/v3 v3.1.0 // indirect
-<<<<<<< HEAD
-	golang.org/x/crypto v0.19.0 // indirect
-	golang.org/x/exp v0.0.0-20240119083558-1b970713d09a // indirect
-	golang.org/x/image v0.11.0 // indirect
-	golang.org/x/mod v0.14.0 // indirect
-	golang.org/x/net v0.20.0 // indirect
-=======
-	go.uber.org/goleak v1.2.1 // indirect
-	go.uber.org/multierr v1.11.0 // indirect
-	go.uber.org/zap v1.26.0 // indirect
 	golang.org/x/crypto v0.19.0 // indirect
 	golang.org/x/exp v0.0.0-20240205201215-2c58cdc269a3 // indirect
 	golang.org/x/image v0.11.0 // indirect
 	golang.org/x/mod v0.14.0 // indirect
 	golang.org/x/net v0.21.0 // indirect
->>>>>>> e6c8611e
 	golang.org/x/sync v0.6.0 // indirect
 	golang.org/x/sys v0.17.0 // indirect
 	golang.org/x/text v0.14.0 // indirect
 	golang.org/x/tools v0.17.0 // indirect
-<<<<<<< HEAD
 	google.golang.org/protobuf v1.32.0 // indirect
-=======
-	google.golang.org/genproto/googleapis/rpc v0.0.0-20231120223509-83a465c0220f // indirect
-	google.golang.org/grpc v1.59.0 // indirect
-	google.golang.org/protobuf v1.31.0 // indirect
->>>>>>> e6c8611e
 	gopkg.in/yaml.v3 v3.0.1 // indirect
 	rsc.io/tmplfunc v0.0.3 // indirect
 )