--- conflicted
+++ resolved
@@ -115,11 +115,7 @@
 
 func initializedStore(db kvstore.KVStore) state.Store {
 	st := state.NewStoreWithUniqueWriteMutex(db)
-<<<<<<< HEAD
-	origin.InitChain(st, nil, 0, testutil.TokenInfo)
-=======
-	origin.InitChain(0, st, nil, 0)
->>>>>>> 66587b68
+	origin.InitChain(0, st, nil, 0, testutil.TokenInfo)
 	return st
 }
 
@@ -152,23 +148,14 @@
 		db := mapdb.NewMapDB()
 		st := state.NewStoreWithUniqueWriteMutex(db)
 		require.True(t, st.IsEmpty())
-<<<<<<< HEAD
-		blockA := origin.InitChain(st, nil, deposit, testutil.TokenInfo)
-		blockB := origin.InitChain(st, nil, deposit, testutil.TokenInfo)
-=======
-		blockA := origin.InitChain(0, st, nil, deposit)
-		blockB := origin.InitChain(0, st, nil, deposit)
->>>>>>> 66587b68
+		blockA := origin.InitChain(0, st, nil, deposit, testutil.TokenInfo)
+		blockB := origin.InitChain(0, st, nil, deposit, testutil.TokenInfo)
 		require.False(t, st.IsEmpty())
 		require.Equal(t, blockA.L1Commitment(), blockB.L1Commitment())
 		db2 := mapdb.NewMapDB()
 		st2 := state.NewStoreWithUniqueWriteMutex(db2)
 		require.True(t, st2.IsEmpty())
-<<<<<<< HEAD
-		blockC := origin.InitChain(st2, nil, deposit, testutil.TokenInfo)
-=======
-		blockC := origin.InitChain(0, st2, nil, deposit)
->>>>>>> 66587b68
+		blockC := origin.InitChain(0, st2, nil, deposit, testutil.TokenInfo)
 		require.False(t, st2.IsEmpty())
 		require.Equal(t, blockA.L1Commitment(), blockC.L1Commitment())
 	})
