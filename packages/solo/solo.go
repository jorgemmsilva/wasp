// Copyright 2020 IOTA Stiftung
// SPDX-License-Identifier: Apache-2.0

package solo

import (
	"bytes"
	"context"
	"encoding/json"
	"fmt"
	"maps"
	"math/big"
	"math/rand"
	"slices"
	"sync"
	"time"

	"github.com/samber/lo"
	"github.com/stretchr/testify/require"

	"github.com/iotaledger/hive.go/kvstore"
	"github.com/iotaledger/hive.go/kvstore/mapdb"
	"github.com/iotaledger/hive.go/log"
	iotago "github.com/iotaledger/iota.go/v4"
	"github.com/iotaledger/iota.go/v4/api"
	"github.com/iotaledger/wasp/packages/chain/chaintypes"
	"github.com/iotaledger/wasp/packages/cryptolib"
	"github.com/iotaledger/wasp/packages/evm/evmlogger"
	"github.com/iotaledger/wasp/packages/isc"
	"github.com/iotaledger/wasp/packages/isc/coreutil"
	"github.com/iotaledger/wasp/packages/kv"
	"github.com/iotaledger/wasp/packages/kv/dict"
	"github.com/iotaledger/wasp/packages/metrics"
	"github.com/iotaledger/wasp/packages/origin"
	"github.com/iotaledger/wasp/packages/peering"
	"github.com/iotaledger/wasp/packages/publisher"
	"github.com/iotaledger/wasp/packages/state"
	"github.com/iotaledger/wasp/packages/state/indexedstore"
	"github.com/iotaledger/wasp/packages/testutil"
	"github.com/iotaledger/wasp/packages/testutil/testlogger"
	"github.com/iotaledger/wasp/packages/testutil/utxodb"
	"github.com/iotaledger/wasp/packages/transaction"
	"github.com/iotaledger/wasp/packages/util"
	"github.com/iotaledger/wasp/packages/vm/core/coreprocessors"
	"github.com/iotaledger/wasp/packages/vm/core/governance"
	"github.com/iotaledger/wasp/packages/vm/core/migrations"
	"github.com/iotaledger/wasp/packages/vm/processors"
	_ "github.com/iotaledger/wasp/packages/vm/sandbox"
)

const (
	MaxRequestsInBlock = 100
)

// Solo is a structure which contains global parameters of the test: one per test instance
type Solo struct {
	// instance of the test
	T                               Context
	logger                          log.Logger
	db                              kvstore.KVStore
	utxoDB                          *utxodb.UtxoDB
	chainsMutex                     sync.RWMutex
	ledgerMutex                     sync.RWMutex
	chains                          map[isc.ChainID]*Chain
	processorConfig                 *processors.Config
	disableAutoAdjustStorageDeposit bool
	enableGasBurnLogging            bool
	seed                            cryptolib.Seed
	publisher                       *publisher.Publisher
	ctx                             context.Context
}

// data to be persisted in the snapshot
type chainData struct {
	// Name is the name of the chain
	Name string

	// StateControllerKeyPair signature scheme of the chain address, the one used to control funds owned by the chain.
	// In Solo it is Ed25519 signature scheme (in full Wasp environment is is a BLS address)
	StateControllerKeyPair *cryptolib.KeyPair

	// ChainID is the ID of the chain (in this version alias of the ChainAddress)
	ChainID isc.ChainID

	// OriginatorPrivateKey the key pair used to create the chain (origin transaction).
	// It is a default key pair in many of Solo calls which require private key.
	OriginatorPrivateKey *cryptolib.KeyPair

	// ValidatorFeeTarget is the agent ID to which all fees are accrued. By default, it is equal to OriginatorAgentID
	ValidatorFeeTarget isc.AgentID

	db         kvstore.KVStore
	writeMutex *sync.Mutex

	migrationScheme *migrations.MigrationScheme
}

type dbKind byte

const (
	dbKindChainState = dbKind(iota)
	dbKindEVMJSONRPCIndex
)

// Chain represents state of individual chain.
// There may be several parallel instances of the chain in the 'solo' test
type Chain struct {
	chainData

	StateControllerAddress iotago.Address
	OriginatorAddress      iotago.Address
	OriginatorAgentID      isc.AgentID

	// Env is a pointer to the global structure of the 'solo' test
	Env *Solo

	// Store is where the chain data (blocks, state) is stored
	store indexedstore.IndexedStore
	// Log is the named logger of the chain
	log log.Logger
	// global processor cache
	proc *processors.Cache
	// related to asynchronous backlog processing
	runVMMutex sync.Mutex
	// mempool of the chain is used in Solo to mimic a real node
	mempool Mempool

	RequestsBlock uint32

	metrics *metrics.ChainMetrics

	migrationScheme *migrations.MigrationScheme

	FakeChainNodes    func() []peering.PeerStatusProvider
	FakeCommitteeInfo func() *chaintypes.CommitteeInfo
}

type InitOptions struct {
	AutoAdjustStorageDeposit bool
	Debug                    bool
	GasBurnLogEnabled        bool
	Seed                     cryptolib.Seed
	ExtraVMTypes             map[string]processors.VMConstructor
	Log                      log.Logger
}

func DefaultInitOptions() *InitOptions {
	return &InitOptions{
		Debug:                    false,
		Seed:                     cryptolib.Seed{},
		AutoAdjustStorageDeposit: false, // is OFF by default
		GasBurnLogEnabled:        true,  // is ON by default
	}
}

// New creates an instance of the Solo environment
// If solo is used for unit testing, 't' should be the *testing.T instance;
// otherwise it can be either nil or an instance created with NewTestContext.
func New(t Context, initOptions ...*InitOptions) *Solo {
	opt := DefaultInitOptions()
	if len(initOptions) > 0 {
		opt = initOptions[0]
	}
	if opt.Log == nil {
		opt.Log = testlogger.NewSimple(opt.Debug, log.WithName(t.Name()))
	}
	evmlogger.Init(opt.Log)

	ctx, cancelCtx := context.WithCancel(context.Background())
	t.Cleanup(cancelCtx)
	ret := &Solo{
		T:                               t,
		logger:                          opt.Log,
		db:                              mapdb.NewMapDB(),
		utxoDB:                          utxodb.New(testutil.L1API),
		chains:                          make(map[isc.ChainID]*Chain),
		processorConfig:                 coreprocessors.NewConfigWithCoreContracts(),
		disableAutoAdjustStorageDeposit: !opt.AutoAdjustStorageDeposit,
		enableGasBurnLogging:            opt.GasBurnLogEnabled,
		seed:                            opt.Seed,
		publisher:                       publisher.New(opt.Log.NewChildLogger("publisher")),
		ctx:                             ctx,
	}
	ret.logger.LogInfof("Solo environment has been created")

	for vmType, constructor := range opt.ExtraVMTypes {
		err := ret.processorConfig.RegisterVMType(vmType, constructor)
		require.NoError(t, err)
	}

	_ = ret.publisher.Events.Published.Hook(func(ev *publisher.ISCEvent[any]) {
		hrp := testutil.L1API.ProtocolParameters().Bech32HRP()
		ret.logger.LogInfof("solo publisher: %s", ev.String(hrp))
	})

	go ret.publisher.Run(ctx)

	go ret.batchLoop()

	return ret
}

func (env *Solo) Log() log.Logger {
	return env.logger
}

func (env *Solo) batchLoop() {
	for {
		time.Sleep(50 * time.Millisecond)
		chains := func() []*Chain {
			env.chainsMutex.Lock()
			defer env.chainsMutex.Unlock()
			return lo.Values(env.chains)
		}()
		for _, ch := range chains {
			ch.collateAndRunBatch()
		}
	}
}

func (env *Solo) IterateChainTrieDBs(
	f func(chainID *isc.ChainID, k []byte, v []byte),
) {
	env.chainsMutex.Lock()
	defer env.chainsMutex.Unlock()

	chainIDs := lo.Keys(env.chains)
	slices.SortFunc(chainIDs, func(a, b isc.ChainID) int { return bytes.Compare(a.Bytes(), b.Bytes()) })
	for _, chID := range chainIDs {
		chID := chID // prevent loop variable aliasing
		ch := env.chains[chID]
		lo.Must0(ch.db.Iterate(nil, func(k []byte, v []byte) bool {
			f(&chID, k, v)
			return true
		}))
	}
}

func (env *Solo) IterateChainLatestStates(
	prefix kv.Key,
	f func(chainID *isc.ChainID, k []byte, v []byte),
) {
	env.chainsMutex.Lock()
	defer env.chainsMutex.Unlock()

	chainIDs := lo.Keys(env.chains)
	slices.SortFunc(chainIDs, func(a, b isc.ChainID) int { return bytes.Compare(a.Bytes(), b.Bytes()) })
	for _, chID := range chainIDs {
		chID := chID // prevent loop variable aliasing
		ch := env.chains[chID]
		store := indexedstore.New(state.NewStoreWithUniqueWriteMutex(ch.db))
		state, err := store.LatestState()
		require.NoError(env.T, err)
		state.IterateSorted(prefix, func(k kv.Key, v []byte) bool {
			f(&chID, []byte(k), v)
			return true
		})
	}
}

func (env *Solo) Publisher() *publisher.Publisher {
	return env.publisher
}

func (env *Solo) GetChains() map[isc.ChainID]*Chain {
	env.chainsMutex.Lock()
	defer env.chainsMutex.Unlock()
	return maps.Clone(env.chains)
}

func (env *Solo) GetChainByName(name string) *Chain {
	env.chainsMutex.Lock()
	defer env.chainsMutex.Unlock()
	for _, ch := range env.chains {
		if ch.Name == name {
			return ch
		}
	}
	panic("chain not found")
}

// WithNativeContract registers a native contract so that it may be deployed
func (env *Solo) WithNativeContract(c *coreutil.ContractProcessor) *Solo {
	env.processorConfig.RegisterNativeContract(c)
	return env
}

// NewChain deploys new default chain instance.
func (env *Solo) NewChain(depositFundsForOriginator ...bool) *Chain {
	ret, _ := env.NewChainExt(nil, 0, 0, "chain1")
	if len(depositFundsForOriginator) == 0 || depositFundsForOriginator[0] {
		// deposit some tokens for the chain originator
		err := ret.DepositAssetsToL2(isc.NewAssetsBaseTokens(5*isc.Million), nil)
		require.NoError(env.T, err)
	}
	return ret
}

func (env *Solo) deployChain(
	chainOriginator *cryptolib.KeyPair,
	initBaseTokens iotago.BaseToken,
	initMana iotago.Mana,
	name string,
	originParams ...dict.Dict,
) (chainData, *iotago.SignedTransaction) {
	env.logger.LogDebugf("deploying new chain '%s'", name)

	if chainOriginator == nil {
		chainOriginator = env.NewKeyPairFromIndex(-1000 + len(env.chains)) // making new originator for each new chain
		originatorAddr := chainOriginator.GetPublicKey().AsEd25519Address()
		_, err := env.utxoDB.GetFundsFromFaucet(originatorAddr)
		require.NoError(env.T, err)
	}

	initParams := dict.Dict{
		origin.ParamChainOwner: isc.NewAgentID(chainOriginator.Address()).Bytes(),
		// FIXME this will cause import cycle
		// origin.ParamWaspVersion: codec.String.Encode(app.Version),
	}
	if len(originParams) > 0 {
		for k, v := range originParams[0] {
			initParams[k] = v
		}
	}

	stateControllerKey := env.NewKeyPairFromIndex(-1) // leaving positive indices to user
	stateControllerAddr := stateControllerKey.GetPublicKey().AsEd25519Address()

	originatorAddr := chainOriginator.GetPublicKey().AsEd25519Address()
	originatorAgentID := isc.NewAgentID(originatorAddr)

	initialL1Balance := env.L1BaseTokens(originatorAddr)

	outs := env.utxoDB.GetUnspentOutputs(originatorAddr)
	originTx, chainOutputs, chainID, err := origin.NewChainOriginTransaction(
		chainOriginator,
		stateControllerAddr,
		stateControllerAddr,
		initBaseTokens, // will be adjusted to min storage deposit + DefaultMinBaseTokensOnCommonAccount
		initMana,
		initParams,
		outs,
		env.SlotIndex(),
		0, // TODO could be the latest instead ? :thinking:
		testutil.L1APIProvider,
		testutil.TokenInfo,
	)
	require.NoError(env.T, err)

	anchor, _, err := transaction.GetAnchorFromTransaction(originTx.Transaction)
	require.NoError(env.T, err)

	err = env.AddToLedger(originTx)
	require.NoError(env.T, err)
	env.AssertL1BaseTokens(originatorAddr, initialL1Balance-anchor.Deposit)

	env.logger.LogInfof("deploying new chain '%s'. ID: %s, state controller address: %s",
		name, chainID.Bech32(testutil.L1API.ProtocolParameters().Bech32HRP()), stateControllerAddr.Bech32(testutil.L1API.ProtocolParameters().Bech32HRP()))
	env.logger.LogInfof("     chain '%s'. state controller address: %s", chainID.Bech32(testutil.L1API.ProtocolParameters().Bech32HRP()), stateControllerAddr.Bech32(testutil.L1API.ProtocolParameters().Bech32HRP()))
	env.logger.LogInfof("     chain '%s'. originator address: %s", chainID.Bech32(testutil.L1API.ProtocolParameters().Bech32HRP()), originatorAddr.Bech32(testutil.L1API.ProtocolParameters().Bech32HRP()))

	chainDB := env.getDB(dbKindChainState, chainID)
	require.NoError(env.T, err)
	store := indexedstore.New(state.NewStoreWithUniqueWriteMutex(chainDB))
	_, err = origin.InitChainByAnchorOutput(store, chainOutputs, env.L1APIProvider(), testutil.TokenInfo)
	require.NoError(env.T, err)

	{
		block, err2 := store.LatestBlock()
		require.NoError(env.T, err2)
		env.logger.LogInfof("     chain '%s'. origin trie root: %s", chainID.ShortString(), block.TrieRoot())
	}

	return chainData{
		Name:                   name,
		ChainID:                chainID,
		StateControllerKeyPair: stateControllerKey,
		OriginatorPrivateKey:   chainOriginator,
		ValidatorFeeTarget:     originatorAgentID,
		db:                     chainDB,
	}, originTx
}

func (env *Solo) getDB(kind dbKind, chainID isc.ChainID) kvstore.KVStore {
	return lo.Must(env.db.WithRealm(append([]byte{byte(kind)}, chainID[:]...)))
}

// NewChainExt returns also origin and init transactions. Used for core testing
//
// If 'chainOriginator' is nil, new one is generated and utxodb.FundsFromFaucetAmount (many) base tokens are loaded from the UTXODB faucet.
// ValidatorFeeTarget will be set to OriginatorAgentID, and can be changed after initialization.
// To deploy a chain instance the following steps are performed:
//   - chain signature scheme (private key), chain address and chain ID are created
//   - empty virtual state is initialized
//   - origin transaction is created by the originator and added to the UTXODB
//   - 'init' request transaction to the 'root' contract is created and added to UTXODB
//   - backlog processing threads (goroutines) are started
//   - VM processor cache is initialized
//   - 'init' request is run by the VM. The 'root' contracts deploys the rest of the core contracts:
//
// Upon return, the chain is fully functional to process requests
func (env *Solo) NewChainExt(
	chainOriginator *cryptolib.KeyPair,
	initBaseTokens iotago.BaseToken,
	initMana iotago.Mana,
	name string,
	originParams ...dict.Dict,
) (*Chain, *iotago.SignedTransaction) {
	chData, originTx := env.deployChain(
		chainOriginator,
		initBaseTokens,
		initMana,
		name,
		originParams...,
	)

	env.chainsMutex.Lock()
	defer env.chainsMutex.Unlock()
	ch := env.addChain(chData)

	ch.log.LogInfof("chain '%s' deployed. Chain ID: %s", ch.Name, ch.ChainID.Bech32(testutil.L1API.ProtocolParameters().Bech32HRP()))
	return ch, originTx
}

func (env *Solo) addChain(chData chainData) *Chain {
	ch := &Chain{
		chainData:              chData,
		StateControllerAddress: chData.StateControllerKeyPair.GetPublicKey().AsEd25519Address(),
		OriginatorAddress:      chData.OriginatorPrivateKey.GetPublicKey().AsEd25519Address(),
		OriginatorAgentID:      isc.NewAgentID(chData.OriginatorPrivateKey.GetPublicKey().AsEd25519Address()),
		Env:                    env,
		store:                  indexedstore.New(state.NewStoreWithUniqueWriteMutex(chData.db)),
		proc:                   processors.MustNew(env.processorConfig),
		log:                    env.logger.NewChildLogger(chData.Name),
		metrics:                metrics.NewChainMetricsProvider().GetChainMetrics(chData.ChainID),
		mempool:                newMempool(env.Timestamp, chData.ChainID),
		migrationScheme:        chData.migrationScheme,
	}
	env.chains[chData.ChainID] = ch
	return ch
}

// AddToLedger adds (synchronously confirms) transaction to the UTXODB ledger. Return error if it is
// invalid or double spend
<<<<<<< HEAD
func (env *Solo) AddToLedger(tx *iotago.SignedTransaction) error {
	env.logger.LogDebugf("adding tx to L1 (ID: %s) %s",
		lo.Must(tx.Transaction.ID()).ToHex(),
		string(lo.Must(testutil.L1API.JSONEncode(tx))),
	)
=======
func (env *Solo) AddToLedger(tx *iotago.Transaction) error {
	env.logger.Debugf("posting tx to L1: %s", lo.Must(json.Marshal(tx)))
>>>>>>> 0eb35c50
	return env.utxoDB.AddToLedger(tx)
}

// RequestsForChain parses the transaction and returns all requests contained in it which have chainID as the target
func (env *Solo) RequestsForChain(tx *iotago.Transaction, chainID isc.ChainID) ([]isc.Request, error) {
	env.chainsMutex.RLock()
	defer env.chainsMutex.RUnlock()

	m := env.requestsByChain(tx)
	ret, ok := m[chainID]
	if !ok {
		return nil, fmt.Errorf("chain %s does not exist", chainID.Bech32(testutil.L1API.ProtocolParameters().Bech32HRP()))
	}
	return ret, nil
}

// requestsByChain parses the transaction and extracts those outputs which are interpreted as a request to a chain
func (env *Solo) requestsByChain(tx *iotago.Transaction) map[isc.ChainID][]isc.Request {
	ret, err := isc.RequestsInTransaction(tx)
	require.NoError(env.T, err)
	return ret
}

// AddRequestsToMempool adds all the requests to the chain mempool,
func (env *Solo) AddRequestsToMempool(ch *Chain, reqs []isc.Request) {
	ch.mempool.ReceiveRequests(reqs...)
}

// EnqueueRequests adds requests contained in the transaction to mempools of respective target chains
func (env *Solo) EnqueueRequests(tx *iotago.SignedTransaction) {
	env.chainsMutex.RLock()
	defer env.chainsMutex.RUnlock()

	requests := env.requestsByChain(tx.Transaction)

	for chainID, reqs := range requests {
		ch, ok := env.chains[chainID]
		if !ok {
			env.logger.LogInfof("dispatching requests. Unknown chain: %s", chainID.Bech32(testutil.L1API.ProtocolParameters().Bech32HRP()))
			continue
		}
		if len(reqs) > 0 {
			env.logger.LogInfof("dispatching %d requests to chain %s", len(reqs), chainID)
			ch.mempool.ReceiveRequests(reqs...)
		}
	}
}

func (ch *Chain) GetChainOutputsFromL1() *isc.ChainOutputs {
	anchor := ch.Env.utxoDB.GetAnchorOutputs(ch.ChainID.AsAddress())
	require.EqualValues(ch.Env.T, 1, len(anchor))
	account := ch.Env.utxoDB.GetAccountOutputs(ch.ChainID.AsAddress())
	require.LessOrEqual(ch.Env.T, len(account), 1)
	for anchorOutputID, anchorOutput := range anchor {
		for accountOutputID, accountOutput := range account {
			return isc.NewChainOutputs(
				anchorOutput,
				anchorOutputID,
				accountOutput,
				accountOutputID,
			)
		}
		// state index 0 => no account output
		require.EqualValues(ch.Env.T, 0, anchorOutput.StateIndex)
		return isc.NewChainOutputs(
			anchorOutput,
			anchorOutputID,
			nil,
			iotago.OutputID{},
		)
	}
	panic("unreachable")
}

// collateBatch selects requests which are not time locked
// returns batch and and 'remains unprocessed' flag
func (ch *Chain) collateBatch() []isc.Request {
	// emulating variable sized blocks
	maxBatch := MaxRequestsInBlock - rand.Intn(MaxRequestsInBlock/3)
	requests := ch.mempool.RequestBatchProposal()
	batchSize := len(requests)

	if batchSize > maxBatch {
		batchSize = maxBatch
	}

	return requests[:batchSize]
}

func (ch *Chain) collateAndRunBatch() {
	ch.runVMMutex.Lock()
	defer ch.runVMMutex.Unlock()
	if ch.Env.ctx.Err() != nil {
		return
	}
	batch := ch.collateBatch()
	if len(batch) > 0 {
		results := ch.runRequestsNolock(batch, "batchLoop")
		for _, res := range results {
			if res.Receipt.Error != nil {
				ch.log.LogErrorf("runRequestsSync: %v", res.Receipt.Error)
			}
		}
	}
}

func (ch *Chain) AddMigration(m migrations.Migration) {
	ch.migrationScheme.Migrations = append(ch.migrationScheme.Migrations, m)
}

func (ch *Chain) GetCandidateNodes() []*governance.AccessNodeInfo {
	return nil
}

func (ch *Chain) GetChainNodes() []peering.PeerStatusProvider {
	return ch.FakeChainNodes()
}

func (ch *Chain) GetCommitteeInfo() *chaintypes.CommitteeInfo {
	return ch.FakeCommitteeInfo()
}

func (ch *Chain) ID() isc.ChainID {
	return ch.ChainID
}

func (ch *Chain) Log() log.Logger {
	return ch.log
}

func (ch *Chain) Processors() *processors.Cache {
	return ch.proc
}

// ---------------------------------------------

func (env *Solo) UnspentOutputs(addr iotago.Address) iotago.OutputSet {
	return env.utxoDB.GetUnspentOutputs(addr)
}

func (env *Solo) L1NFTs(addr iotago.Address) map[iotago.OutputID]*iotago.NFTOutput {
	return env.utxoDB.GetAddressNFTs(addr)
}

// L1NativeTokens returns number of native tokens contained in the given address on the UTXODB ledger
func (env *Solo) L1NativeTokens(addr iotago.Address, nativeTokenID iotago.NativeTokenID) *big.Int {
	assets := env.L1Assets(addr)
	return assets.NativeTokens.ValueOrBigInt0(nativeTokenID)
}

func (env *Solo) L1BaseTokens(addr iotago.Address) iotago.BaseToken {
	return env.utxoDB.GetAddressBalanceBaseTokens(addr)
}

// L1Assets returns all ftokens of the address contained in the UTXODB ledger
func (env *Solo) L1Assets(addr iotago.Address) *isc.Assets {
	a := isc.NewAssetsBaseTokens(env.utxoDB.GetAddressBalanceBaseTokens(addr))
	for id, nt := range env.utxoDB.GetAddressBalanceNativeTokens(addr) {
		a.AddNativeTokens(id, nt)
	}
	a.AddNFTs(env.utxoDB.GetAddressBalanceNFTs(addr)...)
	return a
}

func (env *Solo) L1Ledger() *utxodb.UtxoDB {
	return env.utxoDB
}

type NFTMintedInfo struct {
	Output   iotago.Output
	OutputID iotago.OutputID
	NFTID    iotago.NFTID
}

// MintNFTL1 mints a single NFT with the `issuer` account and sends it to a `target` account.
// Base tokens in the NFT output are sent to the minimum storage deposit and are taken from the issuer account.
func (env *Solo) MintNFTL1(issuer *cryptolib.KeyPair, target iotago.Address, immutableMetadata iotago.MetadataFeatureEntries) (*isc.NFT, *NFTMintedInfo, error) {
	nfts, infos, err := env.MintNFTsL1(issuer, target, nil, []iotago.MetadataFeatureEntries{immutableMetadata})
	if err != nil {
		return nil, nil, err
	}
	return nfts[0], infos[0], nil
}

// MintNFTsL1 mints len(immutableMetadata) NFTs with the `issuer` account and sends them
// to a `target` account.
//
// If collectionOutputID is not nil, it must be an outputID of an NFTOutput owned by the issuer.
// All minted NFTs will belong to the given collection.
// See: https://github.com/iotaledger/tips/blob/main/tips/TIP-0027/tip-0027.md
//
// Base tokens in the NFT outputs are sent to the minimum storage deposit and are taken from the issuer account.
func (env *Solo) MintNFTsL1(issuer *cryptolib.KeyPair, target iotago.Address, collectionOutputID *iotago.OutputID, immutableMetadata []iotago.MetadataFeatureEntries) ([]*isc.NFT, []*NFTMintedInfo, error) {
	allOuts := env.utxoDB.GetUnspentOutputs(issuer.Address())

	tx, err := transaction.NewMintNFTsTransaction(
		issuer,
		collectionOutputID,
		target,
		immutableMetadata,
		allOuts,
		env.SlotIndex(),
		testutil.L1APIProvider,
	)
	if err != nil {
		return nil, nil, err
	}
	err = env.AddToLedger(tx)
	if err != nil {
		return nil, nil, err
	}

	outSet, err := tx.Transaction.OutputsSet()
	if err != nil {
		return nil, nil, err
	}

	var nfts []*isc.NFT
	var infos []*NFTMintedInfo
	for id, out := range outSet {
		if out, ok := out.(*iotago.NFTOutput); ok { //nolint:gocritic // false positive
			nftID := util.NFTIDFromNFTOutput(out, id)
			info := &NFTMintedInfo{
				OutputID: id,
				Output:   out,
				NFTID:    nftID,
			}
			nft := &isc.NFT{
				ID:       info.NFTID,
				Issuer:   out.ImmutableFeatureSet().Issuer().Address,
				Metadata: out.ImmutableFeatureSet().Metadata().Entries,
			}
			nfts = append(nfts, nft)
			infos = append(infos, info)
		}
	}
	return nfts, infos, nil
}

// SendL1 sends base or native tokens to another L1 address
func (env *Solo) SendL1(targetAddress iotago.Address, assets *isc.Assets, wallet *cryptolib.KeyPair) {
	allOuts := env.utxoDB.GetUnspentOutputs(wallet.Address())
	tx, err := transaction.NewTransferTransaction(
		&assets.FungibleTokens,
		0,
		wallet.Address(),
		wallet,
		targetAddress,
		allOuts,
		nil,
		env.SlotIndex(),
		env.disableAutoAdjustStorageDeposit,
		env.L1APIProvider(),
	)
	require.NoError(env.T, err)
	err = env.AddToLedger(tx)
	require.NoError(env.T, err)
}

func (env *Solo) L1APIProvider() iotago.APIProvider {
	return iotago.SingleVersionProvider(testutil.L1API)
}

func (env *Solo) TokenInfo() *api.InfoResBaseToken {
	return testutil.TokenInfo
}<|MERGE_RESOLUTION|>--- conflicted
+++ resolved
@@ -6,7 +6,6 @@
 import (
 	"bytes"
 	"context"
-	"encoding/json"
 	"fmt"
 	"maps"
 	"math/big"
@@ -442,16 +441,11 @@
 
 // AddToLedger adds (synchronously confirms) transaction to the UTXODB ledger. Return error if it is
 // invalid or double spend
-<<<<<<< HEAD
 func (env *Solo) AddToLedger(tx *iotago.SignedTransaction) error {
 	env.logger.LogDebugf("adding tx to L1 (ID: %s) %s",
 		lo.Must(tx.Transaction.ID()).ToHex(),
 		string(lo.Must(testutil.L1API.JSONEncode(tx))),
 	)
-=======
-func (env *Solo) AddToLedger(tx *iotago.Transaction) error {
-	env.logger.Debugf("posting tx to L1: %s", lo.Must(json.Marshal(tx)))
->>>>>>> 0eb35c50
 	return env.utxoDB.AddToLedger(tx)
 }
 
@@ -692,10 +686,10 @@
 }
 
 // SendL1 sends base or native tokens to another L1 address
-func (env *Solo) SendL1(targetAddress iotago.Address, assets *isc.Assets, wallet *cryptolib.KeyPair) {
+func (env *Solo) SendL1(targetAddress iotago.Address, fts *isc.FungibleTokens, wallet *cryptolib.KeyPair) {
 	allOuts := env.utxoDB.GetUnspentOutputs(wallet.Address())
 	tx, err := transaction.NewTransferTransaction(
-		&assets.FungibleTokens,
+		fts,
 		0,
 		wallet.Address(),
 		wallet,
