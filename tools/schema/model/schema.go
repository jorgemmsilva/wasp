--- conflicted
+++ resolved
@@ -287,10 +287,6 @@
 		if err != nil {
 			return err
 		}
-<<<<<<< HEAD
-		if _, ok := varNames[varDef.Name]; ok {
-			return fmt.Errorf("duplicate subtype name")
-=======
 		tmpvar, ok := varNames[varDef.Name]
 		if ok {
 			return fmt.Errorf("duplicate subtype name at %d and %d", tmpvar.Line, varDef.Line)
@@ -302,7 +298,6 @@
 		tmpvar, ok = varAliases[varDef.Alias]
 		if ok {
 			return fmt.Errorf("duplicate subtype alias at %d and %d", tmpvar.Line, varDef.Line)
->>>>>>> a7792b09
 		}
 		varAliases[varDef.Alias] = &DefElt{
 			Val:  varDef.Alias,
