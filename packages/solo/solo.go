--- conflicted
+++ resolved
@@ -288,9 +288,6 @@
 		proc:                   processors.MustNew(env.processorConfig),
 		log:                    chainlog,
 	}
-<<<<<<< HEAD
-	ret.mempool = mempool.New(chainID.AsAddress(), store, chainlog, metrics.DefaultChainMetrics())
-=======
 
 	var peeringNetwork *testutil.PeeringNetwork = testutil.NewPeeringNetwork(
 		[]string{"nodeID"}, []*cryptolib.KeyPair{cryptolib.NewKeyPair()}, 10000,
@@ -309,7 +306,6 @@
 		metrics.DefaultChainMetrics(),
 	)
 
->>>>>>> 2d3513db
 	require.NoError(env.T, err)
 
 	// creating origin transaction with the origin of the Alias chain
