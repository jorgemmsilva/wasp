package testcore

import (
	"reflect"
	"strings"
	"testing"

	"github.com/stretchr/testify/require"

	"github.com/iotaledger/wasp/packages/isc"
	"github.com/iotaledger/wasp/packages/isc/coreutil"
	"github.com/iotaledger/wasp/packages/kv/codec"
	"github.com/iotaledger/wasp/packages/kv/dict"
	"github.com/iotaledger/wasp/packages/solo"
	"github.com/iotaledger/wasp/packages/testutil/testmisc"
	"github.com/iotaledger/wasp/packages/util"
	"github.com/iotaledger/wasp/packages/vm"
	"github.com/iotaledger/wasp/packages/vm/core/corecontracts"
	"github.com/iotaledger/wasp/packages/vm/core/governance"
	"github.com/iotaledger/wasp/packages/vm/gas"
	"github.com/iotaledger/wasp/packages/vm/vmcontext"
)

func TestGovernance1(t *testing.T) {
	corecontracts.PrintWellKnownHnames()

	t.Run("empty list of allowed rotation addresses", func(t *testing.T) {
		env := solo.New(t, &solo.InitOptions{AutoAdjustStorageDeposit: true})
		chain := env.NewChain()

		lst := chain.GetAllowedStateControllerAddresses()
		require.EqualValues(t, 0, len(lst))
	})
	t.Run("add/remove allowed rotation addresses", func(t *testing.T) {
		env := solo.New(t, &solo.InitOptions{AutoAdjustStorageDeposit: true})
		chain := env.NewChain()

		_, addr1 := env.NewKeyPair()
		err := chain.AddAllowedStateController(addr1, nil)
		require.NoError(t, err)
		res := chain.GetAllowedStateControllerAddresses()
		require.EqualValues(t, 1, len(res))

		_, addr2 := env.NewKeyPair()
		err = chain.AddAllowedStateController(addr2, nil)
		require.NoError(t, err)
		res = chain.GetAllowedStateControllerAddresses()
		require.EqualValues(t, 2, len(res))

		require.True(t, addr1.Equal(res[0]) || addr1.Equal(res[1]))
		require.True(t, addr2.Equal(res[0]) || addr2.Equal(res[1]))

		err = chain.RemoveAllowedStateController(addr1, nil)
		require.NoError(t, err)
		res = chain.GetAllowedStateControllerAddresses()
		require.EqualValues(t, 1, len(res))
		require.True(t, addr2.Equal(res[0]))

		err = chain.RemoveAllowedStateController(addr1, nil)
		require.NoError(t, err)
		res = chain.GetAllowedStateControllerAddresses()
		require.EqualValues(t, 1, len(res))
		require.True(t, addr2.Equal(res[0]))

		err = chain.RemoveAllowedStateController(addr2, nil)
		require.NoError(t, err)
		res = chain.GetAllowedStateControllerAddresses()
		require.EqualValues(t, 0, len(res))
	})
}

func TestRotate(t *testing.T) {
	corecontracts.PrintWellKnownHnames()

	t.Run("not allowed address", func(t *testing.T) {
		env := solo.New(t, &solo.InitOptions{AutoAdjustStorageDeposit: true})
		chain := env.NewChain()

		kp, addr := env.NewKeyPair()
		err := chain.RotateStateController(addr, kp, nil)
		require.Error(t, err)
		strings.Contains(err.Error(), "checkRotateCommitteeRequest: address is not allowed as next state address")
	})
	t.Run("unauthorized", func(t *testing.T) {
		env := solo.New(t, &solo.InitOptions{AutoAdjustStorageDeposit: true})
		chain := env.NewChain()

		kp, addr := env.NewKeyPairWithFunds()
		err := chain.RotateStateController(addr, kp, kp)
		require.Error(t, err)
		strings.Contains(err.Error(), "checkRotateStateControllerRequest: unauthorized access")
	})
	t.Run("rotate success", func(t *testing.T) {
		env := solo.New(t, &solo.InitOptions{AutoAdjustStorageDeposit: true})
		chain := env.NewChain()

		chain.WaitForRequestsMark()

		newKP, newAddr := env.NewKeyPair()
		err := chain.AddAllowedStateController(newAddr, nil)
		require.NoError(t, err)

		err = chain.RotateStateController(newAddr, newKP, nil)
		require.NoError(t, err)

		require.True(t, chain.WaitForRequestsThrough(3))

		ca := chain.GetControlAddresses()
		require.True(t, ca.StateAddress.Equal(newAddr))

		chain.WaitForRequestsMark()

		req := solo.NewCallParams("dummy", "dummy").WithMaxAffordableGasBudget()
		_, err = chain.PostRequestSync(req, nil)
		testmisc.RequireErrorToBe(t, err, vm.ErrContractNotFound)

		require.True(t, chain.WaitForRequestsThrough(1))
	})
}

func TestAccessNodes(t *testing.T) {
	env := solo.New(t, &solo.InitOptions{AutoAdjustStorageDeposit: true})
	node1KP, _ := env.NewKeyPairWithFunds()
	node1OwnerKP, node1OwnerAddr := env.NewKeyPairWithFunds()
	chainKP, _ := env.NewKeyPairWithFunds()
<<<<<<< HEAD
	chain, _ := env.NewChainExt(chainKP, 0, "chain1")
	// defer chain.Log.Sync()
=======
	chain, _, _ := env.NewChainExt(chainKP, 0, "chain1")
>>>>>>> cacf41a7
	var res dict.Dict
	var err error

	//
	// Initially the state is empty.
	res, err = chain.CallView(
		governance.Contract.Name,
		governance.ViewGetChainNodes.Name,
		governance.GetChainNodesRequest{}.AsDict(),
	)
	require.NoError(t, err)
	getChainNodesResponse := governance.NewGetChainNodesResponseFromDict(res)
	require.Empty(t, getChainNodesResponse.AccessNodeCandidates)
	require.Empty(t, getChainNodesResponse.AccessNodes)

	//
	// Add a single access node candidate.
	_, err = chain.PostRequestSync(
		solo.NewCallParams(
			governance.Contract.Name,
			governance.FuncAddCandidateNode.Name,
			(&governance.AccessNodeInfo{
				NodePubKey:   node1KP.GetPublicKey().AsBytes(),
				ForCommittee: false,
				AccessAPI:    "http://my-api/url",
			}).AddCertificate(node1KP, node1OwnerAddr).ToAddCandidateNodeParams(),
		).WithMaxAffordableGasBudget(),
		node1OwnerKP, // Sender should match data used to create the Cert field value.
	)
	require.NoError(t, err)

	res, err = chain.CallView(
		governance.Contract.Name,
		governance.ViewGetChainNodes.Name,
		governance.GetChainNodesRequest{}.AsDict(),
	)
	require.NoError(t, err)
	getChainNodesResponse = governance.NewGetChainNodesResponseFromDict(res)
	require.Equal(t, 1, len(getChainNodesResponse.AccessNodeCandidates)) // Candidate registered.
	require.Equal(t, "http://my-api/url", getChainNodesResponse.AccessNodeCandidates[0].AccessAPI)
	require.Empty(t, getChainNodesResponse.AccessNodes)

	//
	// Accept the node as an access node.
	_, err = chain.PostRequestSync(
		solo.NewCallParams(
			governance.Contract.Name,
			governance.FuncChangeAccessNodes.Name,
			governance.NewChangeAccessNodesRequest().Accept(node1KP.GetPublicKey()).AsDict(),
		).WithMaxAffordableGasBudget(),
		chainKP,
	)
	require.NoError(t, err)

	res, err = chain.CallView(
		governance.Contract.Name,
		governance.ViewGetChainNodes.Name,
		governance.GetChainNodesRequest{}.AsDict(),
	)
	require.NoError(t, err)
	getChainNodesResponse = governance.NewGetChainNodesResponseFromDict(res)
	require.Equal(t, 1, len(getChainNodesResponse.AccessNodeCandidates)) // Candidate registered.
	require.Equal(t, "http://my-api/url", getChainNodesResponse.AccessNodeCandidates[0].AccessAPI)
	require.Equal(t, 1, len(getChainNodesResponse.AccessNodes))

	//
	// Revoke the access node (by the node owner).
	_, err = chain.PostRequestSync(
		solo.NewCallParams(
			governance.Contract.Name,
			governance.FuncRevokeAccessNode.Name,
			(&governance.AccessNodeInfo{
				NodePubKey: node1KP.GetPublicKey().AsBytes(),
			}).AddCertificate(node1KP, node1OwnerAddr).ToAddCandidateNodeParams(),
		).WithMaxAffordableGasBudget(),
		node1OwnerKP, // Sender should match data used to create the Cert field value.
	)
	require.NoError(t, err)

	res, err = chain.CallView(
		governance.Contract.Name,
		governance.ViewGetChainNodes.Name,
		governance.GetChainNodesRequest{}.AsDict(),
	)
	require.NoError(t, err)
	getChainNodesResponse = governance.NewGetChainNodesResponseFromDict(res)
	require.Empty(t, getChainNodesResponse.AccessNodeCandidates)
	require.Empty(t, getChainNodesResponse.AccessNodes)
}

func TestDisallowMaintenanceDeadlock(t *testing.T) {
	// contracts of the same chain cannot turn on maintenance mode

	claimOwnershipFunc := coreutil.Func("claimOwnership")
	startMaintenceFunc := coreutil.Func("initMaintenance")
	stopMaintenceFunc := coreutil.Func("stopMaintenance")
	ownerContract := coreutil.NewContract("chain owner contract", "N/A")
	ownerContractProcessor := ownerContract.Processor(nil,
		claimOwnershipFunc.WithHandler(func(ctx isc.Sandbox) dict.Dict {
			return ctx.Call(governance.Contract.Hname(), governance.FuncClaimChainOwnership.Hname(), nil, nil)
		}),
		startMaintenceFunc.WithHandler(func(ctx isc.Sandbox) dict.Dict {
			return ctx.Call(governance.Contract.Hname(), governance.FuncStartMaintenance.Hname(), nil, nil)
		}),
		stopMaintenceFunc.WithHandler(func(ctx isc.Sandbox) dict.Dict {
			return ctx.Call(governance.Contract.Hname(), governance.FuncStopMaintenance.Hname(), nil, nil)
		}),
	)
	env := solo.New(t, &solo.InitOptions{AutoAdjustStorageDeposit: true}).
		WithNativeContract(ownerContractProcessor)
	ch := env.NewChain()

	ownerContractAgentID := isc.NewContractAgentID(ch.ChainID, ownerContract.Hname())
	userWallet, _ := env.NewKeyPairWithFunds()

	err := ch.DeployContract(nil, ownerContract.Name, ownerContract.ProgramHash)
	require.NoError(t, err)

	// from the initial owner - set maintenance
	_, err = ch.PostRequestSync(
		solo.NewCallParams(governance.Contract.Name, governance.FuncStartMaintenance.Name).WithMaxAffordableGasBudget(),
		nil,
	)
	require.NoError(t, err)

	// set the "owner contract" as the new chain owner
	_, err = ch.PostRequestSync(
		solo.NewCallParams(governance.Contract.Name, governance.FuncDelegateChainOwnership.Name,
			governance.ParamChainOwner, codec.Encode(ownerContractAgentID)).WithMaxAffordableGasBudget(),
		nil,
	)
	require.NoError(t, err)

	_, err = ch.PostRequestSync(
		solo.NewCallParams(ownerContract.Name, claimOwnershipFunc.Name).WithMaxAffordableGasBudget(),
		userWallet,
	)
	require.NoError(t, err)

	// the "owner contact" is able to stop maintenance mode
	_, err = ch.PostRequestSync(
		solo.NewCallParams(ownerContract.Name, stopMaintenceFunc.Name).WithMaxAffordableGasBudget(),
		userWallet,
	)
	require.NoError(t, err)

	// the "owner contract" is unable to start a new maintenance
	_, err = ch.PostRequestSync(
		solo.NewCallParams(ownerContract.Name, startMaintenceFunc.Name).WithMaxAffordableGasBudget(),
		userWallet,
	)
	require.Error(t, err)
}

func TestCustomL1Metadata(t *testing.T) {
	env := solo.New(t, &solo.InitOptions{AutoAdjustStorageDeposit: true})
	ch := env.NewChain()

	// set custom metadata
	customMetadata := "http://foobar.com"
	_, err := ch.PostRequestSync(
		solo.NewCallParams(
			governance.Contract.Name,
			governance.FuncSetCustomMetadata.Name,
			governance.ParamCustomMetadata,
			customMetadata,
		).WithMaxAffordableGasBudget(),
		nil,
	)
	require.NoError(t, err)

	// assert metadata is correct on view call
	res, err := ch.CallView(
		governance.Contract.Name,
		governance.ViewGetCustomMetadata.Name,
	)
	require.NoError(t, err)
	resMetadata := res.MustGet(governance.ParamCustomMetadata)
	require.Equal(t, customMetadata, string(resMetadata))

	// assert metadata is correct on L1 alias output
	ao, _ := ch.LatestAliasOutput()
	sm, err := vmcontext.StateMetadataFromBytes(ao.GetStateMetadata())
	require.NoError(t, err)
	require.Equal(t, sm.CustomMetadata, customMetadata)
	require.True(t, reflect.DeepEqual(sm.GasFeePolicy, gas.DefaultFeePolicy()))

	// try changing the gas policy
	newFeePolicy := &gas.FeePolicy{
		GasPerToken: util.Ratio32{
			A: 1,
			B: 2,
		},
		EVMGasRatio: util.Ratio32{
			A: 3,
			B: 4,
		},
		ValidatorFeeShare: 5,
	}
	_, err = ch.PostRequestSync(
		solo.NewCallParams(
			governance.Contract.Name,
			governance.FuncSetFeePolicy.Name,
			governance.ParamFeePolicyBytes,
			newFeePolicy.Bytes(),
		).WithMaxAffordableGasBudget(),
		nil,
	)
	require.NoError(t, err)

	// assert gas policy changed on L1 metadata
	ao, _ = ch.LatestAliasOutput()
	sm, err = vmcontext.StateMetadataFromBytes(ao.GetStateMetadata())
	require.NoError(t, err)
	require.Equal(t, sm.CustomMetadata, customMetadata)
	require.True(t, reflect.DeepEqual(sm.GasFeePolicy, newFeePolicy))
}

func TestGovernanceGasFee(t *testing.T) {
	env := solo.New(t, &solo.InitOptions{AutoAdjustStorageDeposit: true, Debug: true, PrintStackTrace: true})
	ch := env.NewChain()
	fp := ch.GetGasFeePolicy()
	fp.GasPerToken.A *= 1000000
	ch.SetGasFeePolicy(nil, fp)
	fp.GasPerToken.A /= 1000000
	ch.SetGasFeePolicy(nil, fp) // should not fail with "gas budget exceeded"
}<|MERGE_RESOLUTION|>--- conflicted
+++ resolved
@@ -123,12 +123,7 @@
 	node1KP, _ := env.NewKeyPairWithFunds()
 	node1OwnerKP, node1OwnerAddr := env.NewKeyPairWithFunds()
 	chainKP, _ := env.NewKeyPairWithFunds()
-<<<<<<< HEAD
 	chain, _ := env.NewChainExt(chainKP, 0, "chain1")
-	// defer chain.Log.Sync()
-=======
-	chain, _, _ := env.NewChainExt(chainKP, 0, "chain1")
->>>>>>> cacf41a7
 	var res dict.Dict
 	var err error
 
