// Copyright 2020 IOTA Stiftung
// SPDX-License-Identifier: Apache-2.0

package mempool_test

import (
	"context"
	"fmt"
	"math/rand"
	"slices"
	"testing"
	"time"

	"github.com/stretchr/testify/require"

	"github.com/iotaledger/hive.go/kvstore/mapdb"
	"github.com/iotaledger/hive.go/logger"
	iotago "github.com/iotaledger/iota.go/v4"
	"github.com/iotaledger/iota.go/v4/tpkg"
	"github.com/iotaledger/wasp/contracts/native/inccounter"
	"github.com/iotaledger/wasp/packages/chain"
	consGR "github.com/iotaledger/wasp/packages/chain/cons/cons_gr"
	"github.com/iotaledger/wasp/packages/chain/mempool"
	"github.com/iotaledger/wasp/packages/cryptolib"
	"github.com/iotaledger/wasp/packages/hashing"
	"github.com/iotaledger/wasp/packages/isc"
	"github.com/iotaledger/wasp/packages/kv/dict"
	"github.com/iotaledger/wasp/packages/metrics"
	"github.com/iotaledger/wasp/packages/origin"
	"github.com/iotaledger/wasp/packages/peering"
	"github.com/iotaledger/wasp/packages/state"
	"github.com/iotaledger/wasp/packages/testutil"
	"github.com/iotaledger/wasp/packages/testutil/testchain"
	"github.com/iotaledger/wasp/packages/testutil/testlogger"
	"github.com/iotaledger/wasp/packages/testutil/testpeers"
	"github.com/iotaledger/wasp/packages/testutil/utxodb"
	"github.com/iotaledger/wasp/packages/transaction"
	"github.com/iotaledger/wasp/packages/vm"
	"github.com/iotaledger/wasp/packages/vm/core/accounts"
	"github.com/iotaledger/wasp/packages/vm/core/blocklog"
	"github.com/iotaledger/wasp/packages/vm/core/coreprocessors"
	"github.com/iotaledger/wasp/packages/vm/gas"
	"github.com/iotaledger/wasp/packages/vm/processors"
	"github.com/iotaledger/wasp/packages/vm/vmimpl"
)

type tc struct {
	n        int
	f        int
	reliable bool
}

func TestMempoolBasic(t *testing.T) {
	t.Parallel()
	tests := []tc{
		{n: 1, f: 0, reliable: true},  // Low N
		{n: 2, f: 0, reliable: true},  // Low N
		{n: 3, f: 0, reliable: true},  // Low N
		{n: 4, f: 1, reliable: true},  // Minimal robust config.
		{n: 10, f: 3, reliable: true}, // Typical config.
	}
	if !testing.Short() {
		tests = append(tests,
			tc{n: 4, f: 1, reliable: false},  // Minimal robust config.
			tc{n: 10, f: 3, reliable: false}, // Typical config.
			tc{n: 31, f: 10, reliable: true}, // Large cluster, reliable - to make test faster.
		)
	}
	for _, tst := range tests {
		t.Run(
			fmt.Sprintf("N=%v,F=%v,Reliable=%v", tst.n, tst.f, tst.reliable),
			func(tt *testing.T) { testMempoolBasic(tt, tst.n, tst.f, tst.reliable) },
		)
	}
}

// Scenario:
//   - Send an on-ledger/off-ledger requests to different nodes.
//   - Send BaseAO to all nodes.
//   - Get proposals in all nodes -> all have at least 1 of those reqs.
//   - Get both requests for all nodes.
//   - Send next BaseAO on all nodes.
//   - Get proposals -- all waiting.
//   - Send a request.
//   - Get proposals -- all received 1 request.
//

func testMempoolBasic(t *testing.T, n, f int, reliable bool) {
	t.Parallel()
	te := newEnv(t, n, f, reliable)
	defer te.close()

	t.Log("ServerNodesUpdated")
	tangleTime := time.Now()
	for _, node := range te.mempools {
		node.ServerNodesUpdated(te.peerPubKeys, te.peerPubKeys)
		node.TangleTimeUpdated(tangleTime)
	}
	awaitTrackHeadChannels := make([]<-chan bool, len(te.mempools))
	// deposit some funds so off-ledger requests can go through
	t.Log("TrackNewChainHead")
	for i, node := range te.mempools {
		awaitTrackHeadChannels[i] = node.TrackNewChainHead(te.stateForAO(i, te.originAO), nil, te.originAO, []state.Block{}, []state.Block{})
	}
	for i := range te.mempools {
		<-awaitTrackHeadChannels[i]
	}

	output := transaction.BasicOutputFromPostData(
		te.governor.Address(),
		isc.EmptyContractIdentity(),
		isc.RequestParameters{
			TargetAddress: te.chainID.AsAddress(),
			Assets:        isc.NewAssetsBaseTokens(10 * isc.Million),
		},
		testutil.L1API,
	)
	onLedgerReq, err := isc.OnLedgerFromUTXO(output, tpkg.RandOutputID(uint16(0)))
	require.NoError(t, err)
	for _, node := range te.mempools {
		node.ReceiveOnLedgerRequest(onLedgerReq)
	}
	currentAO := blockFn(te, []isc.Request{onLedgerReq}, te.originAO, tangleTime)

	//
	offLedgerReq := isc.NewOffLedgerRequest(
		isc.RandomChainID(),
		isc.Hn("foo"),
		isc.Hn("bar"),
		dict.New(),
		0,
		gas.LimitsDefault.MaxGasPerRequest,
	).Sign(te.governor)
	t.Log("Sending off-ledger request")
	chosenMempool := rand.Intn(len(te.mempools))
	require.Nil(t, te.mempools[chosenMempool].ReceiveOffLedgerRequest(offLedgerReq))
	te.mempools[chosenMempool].ReceiveOffLedgerRequest(offLedgerReq) // Check for duplicate receives.

	t.Log("Ask for proposals")
	proposals := make([]<-chan []*isc.RequestRef, len(te.mempools))
	for i, node := range te.mempools {
		proposals[i] = node.ConsensusProposalAsync(te.ctx, currentAO, consGR.ConsensusID{})
	}
	t.Log("Wait for proposals and ask for decided requests")
	decided := make([]<-chan []isc.Request, len(te.mempools))
	for i, node := range te.mempools {
		proposal := <-proposals[i]
		require.True(t, len(proposal) == 1 || len(proposal) == 2)
		decided[i] = node.ConsensusRequestsAsync(te.ctx, isc.RequestRefsFromRequests([]isc.Request{offLedgerReq}))
	}
	t.Log("Wait for decided requests")
	for i := range te.mempools {
		nodeDecidedReqs := <-decided[i]
		require.Len(t, nodeDecidedReqs, 1)
	}
	//
	// Make a block consuming those 2 requests.
	currentAO = blockFn(te, []isc.Request{offLedgerReq}, currentAO, tangleTime)

	//
	// Ask proposals for the next
	proposals = make([]<-chan []*isc.RequestRef, len(te.mempools))
	for i := range te.mempools {
		proposals[i] = te.mempools[i].ConsensusProposalAsync(te.ctx, currentAO, consGR.ConsensusID{}) // Intentionally invalid order (vs TrackNewChainHead).
	}
	//
	// We should not get any requests, because old requests are consumed
	// and the new ones are not arrived yet.
	for i := range te.mempools {
		select {
		case refs := <-proposals[i]:
			t.Fatalf("should not get a value here, Got %+v", refs)
		default:
			// OK
		}
	}
	//
	// Add a message, we should get it now.
	offLedgerReq2 := isc.NewOffLedgerRequest(
		isc.RandomChainID(),
		isc.Hn("foo"),
		isc.Hn("bar"),
		dict.New(),
		1,
		gas.LimitsDefault.MaxGasPerRequest,
	).Sign(te.governor)
	offLedgerRef2 := isc.RequestRefFromRequest(offLedgerReq2)
	for i := range te.mempools {
		te.mempools[i].ReceiveOffLedgerRequest(offLedgerReq2)
	}
	for i := range te.mempools {
		prop := <-proposals[i]
		require.Len(t, prop, 1)
		require.Contains(t, prop, offLedgerRef2)
	}
}

func blockFn(te *testEnv, reqs []isc.Request, ao *isc.ChainOutputs, tangleTime time.Time) *isc.ChainOutputs {
	// sort reqs by nonce
	slices.SortFunc(reqs, func(a, b isc.Request) int {
		return int(a.(isc.OffLedgerRequest).Nonce() - b.(isc.OffLedgerRequest).Nonce())
	})

	store := te.stores[0]
	vmTask := &vm.VMTask{
		Processors: processors.MustNew(coreprocessors.NewConfigWithCoreContracts().WithNativeContracts(inccounter.Processor)),
		Inputs:     isc.NewChainOutputs(ao.AnchorOutput, ao.AnchorOutputID, nil, iotago.OutputID{}),

		Store:                store,
		Requests:             reqs,
		Timestamp:            tangleTime,
		Entropy:              hashing.HashDataBlake2b([]byte{2, 1, 7}),
		ValidatorFeeTarget:   accounts.CommonAccount(),
		EstimateGasMode:      false,
		EnableGasBurnLogging: false,
		Log:                  te.log.Named("VM"),
	}
	vmResult, err := vmimpl.Run(vmTask)
	require.NoError(te.t, err)
	block := store.Commit(vmResult.StateDraft)
	chainState, err := store.StateByTrieRoot(block.TrieRoot())
	require.NoError(te.t, err)
	//
	// Check if block has both requests as consumed.
	receipts, err := blocklog.RequestReceiptsFromBlock(block)
	require.NoError(te.t, err)
	require.Len(te.t, receipts, len(reqs))
	blockReqs := []isc.Request{}
	for i := range receipts {
		blockReqs = append(blockReqs, receipts[i].Request)
	}
	for _, req := range reqs {
		require.Contains(te.t, blockReqs, req)
	}
	nextAO := te.tcl.FakeStateTransition(ao, block.L1Commitment())

	// sync mempools with new state
	awaitTrackHeadChannels := make([]<-chan bool, len(te.mempools))
	for i := range te.mempools {
		awaitTrackHeadChannels[i] = te.mempools[i].TrackNewChainHead(chainState, ao, nextAO, []state.Block{block}, []state.Block{})
	}
	for i := range te.mempools {
		<-awaitTrackHeadChannels[i]
	}
	return nextAO
}

func TestTimeLock(t *testing.T) {
	t.Parallel()
	tests := []tc{
		{n: 1, f: 0, reliable: true},  // Low N
		{n: 2, f: 0, reliable: true},  // Low N
		{n: 3, f: 0, reliable: true},  // Low N
		{n: 4, f: 1, reliable: true},  // Minimal robust config.
		{n: 10, f: 3, reliable: true}, // Typical config.
	}
	for _, tst := range tests {
		t.Run(
			fmt.Sprintf("N=%v,F=%v,Reliable=%v", tst.n, tst.f, tst.reliable),
			func(tt *testing.T) { testTimeLock(tt, tst.n, tst.f, tst.reliable) },
		)
	}
}

func testTimeLock(t *testing.T, n, f int, reliable bool) { //nolint:gocyclo
	t.Parallel()
	te := newEnv(t, n, f, reliable)
	defer te.close()
	start := time.Now()
	requests := getRequestsOnLedger(t, te.chainID.AsAddress(), 6, func(i int, p *isc.RequestParameters) {
		var timeLock time.Time

		switch i {
		case 0: // + No time lock
		case 1: // + Time lock before start
			timeLock = start.Add(-2 * time.Hour)
		case 2: // + Time lock slightly before start due to time.Now() in ReadyNow being called later than in this test
			timeLock = start
		case 3: // - Time lock 5s after start
			timeLock = start.Add(5 * time.Second)
		case 4: // - Time lock 2h after start
			timeLock = start.Add(2 * time.Hour)
		case 5: // - Time lock after expiration
			timeLock = start.Add(3 * time.Second)
			expirationSlot := testutil.L1API.TimeProvider().SlotFromTime(start.Add(2 * time.Second))

			p.UnlockConditions = append(p.UnlockConditions, &iotago.ExpirationUnlockCondition{
				Slot:          expirationSlot,
				ReturnAddress: te.chainID.AsAddress(),
			})
		}

		if !timeLock.IsZero() {
			slot := testutil.L1API.TimeProvider().SlotFromTime(timeLock)
			p.UnlockConditions = append(p.UnlockConditions, &iotago.TimelockUnlockCondition{Slot: slot})
		}
	})
	reqRefs := []*isc.RequestRef{
		isc.RequestRefFromRequest(requests[0]),
		isc.RequestRefFromRequest(requests[1]),
		isc.RequestRefFromRequest(requests[2]),
		isc.RequestRefFromRequest(requests[3]),
		isc.RequestRefFromRequest(requests[4]),
		isc.RequestRefFromRequest(requests[5]),
	}
	//
	// Add the requests.
	for _, mp := range te.mempools {
		for _, r := range requests {
			mp.ReceiveOnLedgerRequest(r)
		}
	}
	for i, mp := range te.mempools {
		mp.TangleTimeUpdated(start)
		mp.ServerNodesUpdated(te.peerPubKeys, te.peerPubKeys)
		mp.TrackNewChainHead(te.stateForAO(i, te.originAO), nil, te.originAO, []state.Block{}, []state.Block{})
	}
	//
	// Check, if requests are proposed.
	time.Sleep(100 * time.Millisecond) // Just to make sure all the events have been consumed.
	for _, mp := range te.mempools {
		reqs := <-mp.ConsensusProposalAsync(te.ctx, te.originAO, consGR.ConsensusID{})
		require.Len(t, reqs, 3)
		require.Contains(t, reqs, reqRefs[0])
		require.Contains(t, reqs, reqRefs[1])
		require.Contains(t, reqs, reqRefs[2])
	}
	//
	// Add the requests twice should keep things the same.
	for _, mp := range te.mempools {
		for _, r := range requests {
			mp.ReceiveOnLedgerRequest(r)
		}
	}
	time.Sleep(100 * time.Millisecond) // Just to make sure all the events have been consumed.
	for _, mp := range te.mempools {
		reqs := <-mp.ConsensusProposalAsync(te.ctx, te.originAO, consGR.ConsensusID{})
		require.Len(t, reqs, 3)
		require.Contains(t, reqs, reqRefs[0])
		require.Contains(t, reqs, reqRefs[1])
		require.Contains(t, reqs, reqRefs[2])
	}
	//
	// More requests are proposed after 5s
	for _, mp := range te.mempools {
		mp.TangleTimeUpdated(start.Add(10 * time.Second))
	}
	time.Sleep(100 * time.Millisecond) // Just to make sure all the events have been consumed.
	for _, mp := range te.mempools {
		reqs := <-mp.ConsensusProposalAsync(te.ctx, te.originAO, consGR.ConsensusID{})
		require.Len(t, reqs, 4)
		require.Contains(t, reqs, reqRefs[0])
		require.Contains(t, reqs, reqRefs[1])
		require.Contains(t, reqs, reqRefs[2])
		require.Contains(t, reqs, reqRefs[3])
	}
	//
	// Even more requests are proposed after 10h.
	for _, mp := range te.mempools {
		mp.TangleTimeUpdated(start.Add(10 * time.Hour))
	}
	time.Sleep(100 * time.Millisecond) // Just to make sure all the events have been consumed.
	for _, mp := range te.mempools {
		reqs := <-mp.ConsensusProposalAsync(te.ctx, te.originAO, consGR.ConsensusID{})
		require.Len(t, reqs, 5)
		require.Contains(t, reqs, reqRefs[0])
		require.Contains(t, reqs, reqRefs[1])
		require.Contains(t, reqs, reqRefs[2])
		require.Contains(t, reqs, reqRefs[3])
		require.Contains(t, reqs, reqRefs[4])
	}
}

func TestExpiration(t *testing.T) {
	t.Parallel()
	tests := []tc{
		{n: 1, f: 0, reliable: true},  // Low N
		{n: 2, f: 0, reliable: true},  // Low N
		{n: 3, f: 0, reliable: true},  // Low N
		{n: 4, f: 1, reliable: true},  // Minimal robust config.
		{n: 10, f: 3, reliable: true}, // Typical config.
	}
	for _, tst := range tests {
		t.Run(
			fmt.Sprintf("N=%v,F=%v,Reliable=%v", tst.n, tst.f, tst.reliable),
			func(tt *testing.T) { testExpiration(tt, tst.n, tst.f, tst.reliable) },
		)
	}
}

// TODO: <lmoe> As we don't handle time as before, we need to restructure the tests.
// I recreated RequestConsideredExpiredWindow just to keep the test logic intact for now.
// Definitely check the logic here.
const RequestConsideredExpiredWindow time.Duration = 5 * time.Minute

func testExpiration(t *testing.T, n, f int, reliable bool) {
	t.Parallel()
	te := newEnv(t, n, f, reliable)
	defer te.close()
	start := time.Now()
	requests := getRequestsOnLedger(t, te.chainID.AsAddress(), 4, func(i int, p *isc.RequestParameters) {

		// TODO: <lmoe> As we don't handle time as before, I recreated RequestConsideredExpiredWindow just to enable this test.
		var expiration time.Time

		switch i {
		case 1: // expired
			expiration = start.Add(-RequestConsideredExpiredWindow)

		case 2: // will expire soon
			expiration = start.Add(-RequestConsideredExpiredWindow / 2)

		case 3: // not expired yet
			expiration = start.Add(-RequestConsideredExpiredWindow * 2)

		}

		if !expiration.IsZero() {
			slot := testutil.L1API.TimeProvider().SlotFromTime(expiration)
			p.UnlockConditions = append(p.UnlockConditions, &iotago.ExpirationUnlockCondition{Slot: slot, ReturnAddress: te.chainID.AsAddress()})
		}
	})
	reqRefs := []*isc.RequestRef{
		isc.RequestRefFromRequest(requests[0]),
		isc.RequestRefFromRequest(requests[1]),
		isc.RequestRefFromRequest(requests[2]),
		isc.RequestRefFromRequest(requests[3]),
	}
	//
	// Add the requests.
	for _, mp := range te.mempools {
		for _, r := range requests {
			mp.ReceiveOnLedgerRequest(r)
		}
	}
	for i, mp := range te.mempools {
		mp.TangleTimeUpdated(start)
		mp.ServerNodesUpdated(te.peerPubKeys, te.peerPubKeys)
		mp.TrackNewChainHead(te.stateForAO(i, te.originAO), nil, te.originAO, []state.Block{}, []state.Block{})
	}
	//
	// Check, if requests are proposed.
	time.Sleep(100 * time.Millisecond) // Just to make sure all the events have been consumed.
	for _, mp := range te.mempools {
		reqs := <-mp.ConsensusProposalAsync(te.ctx, te.originAO, consGR.ConsensusID{})
		require.Len(t, reqs, 2)
		require.Contains(t, reqs, reqRefs[0])
		require.Contains(t, reqs, reqRefs[3])
	}
	//
	// The remaining request with an expiry expires some time after.
	for _, mp := range te.mempools {
		mp.TangleTimeUpdated(start.Add(10 * RequestConsideredExpiredWindow))
	}
	time.Sleep(100 * time.Millisecond) // Just to make sure all the events have been consumed.
	for _, mp := range te.mempools {
		reqs := <-mp.ConsensusProposalAsync(te.ctx, te.originAO, consGR.ConsensusID{})
		require.Len(t, reqs, 1)
		require.Contains(t, reqs, reqRefs[0])
	}
}

func TestMempoolsNonceGaps(t *testing.T) {
	// TODO how to remove the sleeps?
	// 1 node setup
	// send nonces 0,1,3,6,10
	// ask for proposal, assert 0,1 are proposed
	// ask again, nothing to be proposed
	// send nonce 2
	// ask for proposal, assert 2,3 are proposed
	// send nonce 4, assert 4,5 are proposed

	te := newEnv(t, 1, 0, true)
	defer te.close()

	t.Log("ServerNodesUpdated")
	tangleTime := time.Now()
	for _, node := range te.mempools {
		node.ServerNodesUpdated(te.peerPubKeys, te.peerPubKeys)
		node.TangleTimeUpdated(tangleTime)
	}
	awaitTrackHeadChannels := make([]<-chan bool, len(te.mempools))
	// deposit some funds so off-ledger requests can go through
	t.Log("TrackNewChainHead")
	for i, node := range te.mempools {
		awaitTrackHeadChannels[i] = node.TrackNewChainHead(te.stateForAO(i, te.originAO), nil, te.originAO, []state.Block{}, []state.Block{})
	}
	for i := range te.mempools {
		<-awaitTrackHeadChannels[i]
	}

	output := transaction.BasicOutputFromPostData(
		te.governor.Address(),
		isc.EmptyContractIdentity(),
		isc.RequestParameters{
			TargetAddress: te.chainID.AsAddress(),
			Assets:        isc.NewAssetsBaseTokens(10 * isc.Million),
		},
		testutil.L1API,
	)
	onLedgerReq, err := isc.OnLedgerFromUTXO(output, tpkg.RandOutputID(uint16(0)))
	require.NoError(t, err)
	for _, node := range te.mempools {
		node.ReceiveOnLedgerRequest(onLedgerReq)
	}
	currentAO := blockFn(te, []isc.Request{onLedgerReq}, te.originAO, tangleTime)

	// send nonces 0,1,3,6,10
	createReqWithNonce := func(nonce uint64) isc.OffLedgerRequest {
		return isc.NewOffLedgerRequest(
			isc.RandomChainID(),
			isc.Hn("foo"),
			isc.Hn("bar"),
			dict.New(),
			nonce,
			gas.LimitsDefault.MaxGasPerRequest,
		).Sign(te.governor)
	}
	offLedgerReqs := []isc.Request{
		createReqWithNonce(0),
		createReqWithNonce(1),
		createReqWithNonce(3),
		createReqWithNonce(6),
		createReqWithNonce(10),
	}

	chosenMempool := rand.Intn(len(te.mempools))
	for _, req := range offLedgerReqs {
		t.Log("Sending off-ledger request with nonces 0,1,3,6,10")
		require.Nil(t, te.mempools[chosenMempool].ReceiveOffLedgerRequest(req.(isc.OffLedgerRequest)))
	}
	time.Sleep(200 * time.Millisecond) // give some time for the requests to reach the pool

	askProposalExpectReqs := func(ao *isc.ChainOutputs, reqs ...isc.Request) *isc.ChainOutputs {
		t.Log("Ask for proposals")
		proposals := make([]<-chan []*isc.RequestRef, len(te.mempools))
		for i, node := range te.mempools {
			proposals[i] = node.ConsensusProposalAsync(te.ctx, ao, consGR.ConsensusID{})
		}
		t.Log("Wait for proposals and ask for decided requests")
		decided := make([]<-chan []isc.Request, len(te.mempools))
		for i, node := range te.mempools {
			proposal := <-proposals[i]
			require.Len(t, proposal, len(reqs))
			decided[i] = node.ConsensusRequestsAsync(te.ctx, proposal)
		}
		t.Log("Wait for decided requests")
		var nodeDecidedReqs []isc.Request
		for i := range te.mempools {
			nodeDecidedReqs = <-decided[i]
			require.Len(t, nodeDecidedReqs, len(reqs))
			// they aren't ordered here, can be 0,1 or 1,0
			for _, r := range reqs {
				require.Contains(t, nodeDecidedReqs, r)
			}
		}
		//
		// Make a block consuming those 2 requests.
		return blockFn(te, nodeDecidedReqs, ao, tangleTime)
	}

	emptyProposalFn := func(ao *isc.ChainOutputs) {
		// ask again, nothing to be proposed
		//
		// Ask proposals for the next
		proposals := make([]<-chan []*isc.RequestRef, len(te.mempools))
		for i := range te.mempools {
			proposals[i] = te.mempools[i].ConsensusProposalAsync(te.ctx, ao, consGR.ConsensusID{}) // Intentionally invalid order (vs TrackNewChainHead).
		}
		//
		// We should not get any requests, there is a gap in the nonces
		for i := range te.mempools {
			select {
			case refs := <-proposals[i]:
				t.Fatalf("should not get a value here, Got %+v", refs)
			default:
				// OK
			}
		}
	}
	// ask for proposal, assert 0,1 are proposed
	currentAO = askProposalExpectReqs(currentAO, offLedgerReqs[0], offLedgerReqs[1])

	// next proposal is empty
	emptyProposalFn(currentAO)

	// send nonce 2
	reqNonce2 := createReqWithNonce(2)
	t.Log("Sending off-ledger request with nonce 2")
	require.Nil(t, te.mempools[chosenMempool].ReceiveOffLedgerRequest(reqNonce2))
	time.Sleep(200 * time.Millisecond) // give some time for the requests to reach the pool

	// ask for proposal, assert 2,3 are proposed
	currentAO = askProposalExpectReqs(currentAO, reqNonce2, offLedgerReqs[2])

	// next proposal is empty
	emptyProposalFn(currentAO)

	// send nonce 5, assert proposal is still empty (there is still a gap with the state)
	reqNonce5 := createReqWithNonce(5)
	t.Log("Sending off-ledger request with nonce 5")
	require.Nil(t, te.mempools[chosenMempool].ReceiveOffLedgerRequest(reqNonce5))
	time.Sleep(200 * time.Millisecond) // give some time for the requests to reach the pool

	emptyProposalFn(currentAO)

	// send nonce 4
	reqNonce4 := createReqWithNonce(4)
	t.Log("Sending off-ledger request with nonce 4")
	require.Nil(t, te.mempools[chosenMempool].ReceiveOffLedgerRequest(reqNonce4))
	time.Sleep(200 * time.Millisecond) // give some time for the requests to reach the pool

	// ask for proposal, assert 4,5,6 are proposed
	askProposalExpectReqs(currentAO, reqNonce4, reqNonce5, offLedgerReqs[3])
	// nonce 10 was never proposed
}

func TestMempoolOverrideNonce(t *testing.T) {
	// 1 node setup
	// send nonce 0
	// send another request with the same nonce 0
	// assert the last request is proposed
	te := newEnv(t, 1, 0, true)
	defer te.close()

	tangleTime := time.Now()
	for _, node := range te.mempools {
		node.ServerNodesUpdated(te.peerPubKeys, te.peerPubKeys)
		node.TangleTimeUpdated(tangleTime)
	}
	awaitTrackHeadChannels := make([]<-chan bool, len(te.mempools))
	// deposit some funds so off-ledger requests can go through
	t.Log("TrackNewChainHead")
	for i, node := range te.mempools {
		awaitTrackHeadChannels[i] = node.TrackNewChainHead(te.stateForAO(i, te.originAO), nil, te.originAO, []state.Block{}, []state.Block{})
	}
	for i := range te.mempools {
		<-awaitTrackHeadChannels[i]
	}

	output := transaction.BasicOutputFromPostData(
		te.governor.Address(),
		isc.EmptyContractIdentity(),
		isc.RequestParameters{
			TargetAddress: te.chainID.AsAddress(),
			Assets:        isc.NewAssetsBaseTokens(10 * isc.Million),
		},
		testutil.L1API,
	)
	onLedgerReq, err := isc.OnLedgerFromUTXO(output, tpkg.RandOutputID(uint16(0)))
	require.NoError(t, err)
	for _, node := range te.mempools {
		node.ReceiveOnLedgerRequest(onLedgerReq)
	}
	currentAO := blockFn(te, []isc.Request{onLedgerReq}, te.originAO, tangleTime)

	initialReq := isc.NewOffLedgerRequest(
		isc.RandomChainID(),
		isc.Hn("foo"),
		isc.Hn("bar"),
		dict.New(),
		0,
		gas.LimitsDefault.MaxGasPerRequest,
	).Sign(te.governor)

	require.NoError(t, te.mempools[0].ReceiveOffLedgerRequest(initialReq))
	time.Sleep(200 * time.Millisecond) // give some time for the requests to reach the pool

	overwritingReq := isc.NewOffLedgerRequest(
		isc.RandomChainID(),
		isc.Hn("baz"),
		isc.Hn("bar"),
		dict.New(),
		0,
		gas.LimitsDefault.MaxGasPerRequest,
	).Sign(te.governor)

	require.NoError(t, te.mempools[0].ReceiveOffLedgerRequest(overwritingReq))
	time.Sleep(200 * time.Millisecond) // give some time for the requests to reach the pool
	reqRefs := <-te.mempools[0].ConsensusProposalAsync(te.ctx, currentAO, consGR.ConsensusID{})
	proposedReqs := <-te.mempools[0].ConsensusRequestsAsync(te.ctx, reqRefs)
	require.Len(t, proposedReqs, 1)
	require.Equal(t, overwritingReq, proposedReqs[0])
	require.NotEqual(t, initialReq, proposedReqs[0])
}

func TestTTL(t *testing.T) {
	te := newEnv(t, 1, 0, true)
	// override the TTL
	chainMetrics := metrics.NewChainMetricsProvider().GetChainMetrics(isc.EmptyChainID())
	te.mempools[0] = mempool.New(
		te.ctx,
		testutil.L1API,
		te.chainID,
		te.peerIdentities[0],
		te.networkProviders[0],
		te.log.Named(fmt.Sprintf("N#%v", 0)),
		chainMetrics.Mempool,
		chainMetrics.Pipe,
		chain.NewEmptyChainListener(),
		200*time.Millisecond, // 200ms TTL
		1*time.Second,
	)
	defer te.close()
	start := time.Now()
	mp := te.mempools[0]
	mp.TangleTimeUpdated(start)

	// deposit some funds so off-ledger requests can go through
	<-mp.TrackNewChainHead(te.stateForAO(0, te.originAO), nil, te.originAO, []state.Block{}, []state.Block{})

	output := transaction.BasicOutputFromPostData(
		te.governor.Address(),
		isc.EmptyContractIdentity(),
		isc.RequestParameters{
			TargetAddress: te.chainID.AsAddress(),
			Assets:        isc.NewAssetsBaseTokens(10 * isc.Million),
		},
		testutil.L1API,
	)
	onLedgerReq, err := isc.OnLedgerFromUTXO(output, tpkg.RandOutputID(uint16(0)))
	require.NoError(t, err)
	for _, node := range te.mempools {
		node.ReceiveOnLedgerRequest(onLedgerReq)
	}
	currentAO := blockFn(te, []isc.Request{onLedgerReq}, te.originAO, start)

	// send offledger request, assert it is returned, make 201ms pass, assert it is not returned anymore
	offLedgerReq := isc.NewOffLedgerRequest(
		isc.RandomChainID(),
		isc.Hn("foo"),
		isc.Hn("bar"),
		dict.New(),
		0,
		gas.LimitsDefault.MaxGasPerRequest,
	).Sign(te.governor)
	t.Log("Sending off-ledger request")
	require.Nil(t, mp.ReceiveOffLedgerRequest(offLedgerReq))

	reqs := <-mp.ConsensusProposalAsync(te.ctx, currentAO, consGR.ConsensusID{})
	require.Len(t, reqs, 1)
	time.Sleep(201 * time.Millisecond)

	// we need to add some request because ConsensusProposalAsync will not return an empty list.
	requests := getRequestsOnLedger(t, te.chainID.AsAddress(), 1, func(i int, p *isc.RequestParameters) {})
	mp.ReceiveOnLedgerRequest(requests[0])

	reqs2 := <-mp.ConsensusProposalAsync(te.ctx, currentAO, consGR.ConsensusID{})
	require.Len(t, reqs2, 1) // only the last request is returned
}

////////////////////////////////////////////////////////////////////////////////
// testEnv

// Setups testing environment and holds all the relevant info.
type testEnv struct {
	t                *testing.T
	ctx              context.Context
	ctxCancel        context.CancelFunc
	log              *logger.Logger
	utxoDB           *utxodb.UtxoDB
	governor         *cryptolib.KeyPair
	peeringURLs      []string
	peerIdentities   []*cryptolib.KeyPair
	peerPubKeys      []*cryptolib.PublicKey
	peeringNetwork   *testutil.PeeringNetwork
	networkProviders []peering.NetworkProvider
	tcl              *testchain.TestChainLedger
	cmtAddress       iotago.Address
	chainID          isc.ChainID
	originAO         *isc.ChainOutputs
	mempools         []mempool.Mempool
	stores           []state.Store
}

func newEnv(t *testing.T, n, f int, reliable bool) *testEnv {
	te := &testEnv{t: t}
	te.ctx, te.ctxCancel = context.WithCancel(context.Background())
	te.log = testlogger.NewLogger(t)
	//
	// Create ledger accounts.
<<<<<<< HEAD
	te.utxoDB = utxodb.New(parameters.L1API())
=======
	te.utxoDB = utxodb.New(testutil.L1API)
>>>>>>> 9c2279ea
	te.governor = cryptolib.NewKeyPair()
	_, err := te.utxoDB.GetFundsFromFaucet(te.governor.Address())
	require.NoError(t, err)
	//
	// Create a fake network and keys for the tests.
	te.peeringURLs, te.peerIdentities = testpeers.SetupKeys(uint16(n))
	te.peerPubKeys = make([]*cryptolib.PublicKey, len(te.peerIdentities))
	for i := range te.peerPubKeys {
		te.peerPubKeys[i] = te.peerIdentities[i].GetPublicKey()
	}
	var networkBehaviour testutil.PeeringNetBehavior
	if reliable {
		networkBehaviour = testutil.NewPeeringNetReliable(te.log)
	} else {
		netLogger := testlogger.WithLevel(te.log.Named("Network"), logger.LevelInfo, false)
		networkBehaviour = testutil.NewPeeringNetUnreliable(80, 20, 10*time.Millisecond, 200*time.Millisecond, netLogger)
	}
	te.peeringNetwork = testutil.NewPeeringNetwork(
		te.peeringURLs, te.peerIdentities, 10000,
		networkBehaviour,
		testlogger.WithLevel(te.log, logger.LevelWarn, false),
	)
	te.networkProviders = te.peeringNetwork.NetworkProviders()
	te.cmtAddress, _ = testpeers.SetupDkgTrivial(t, n, f, te.peerIdentities, nil)
	te.tcl = testchain.NewTestChainLedger(t, te.utxoDB, te.governor)
	_, te.originAO, te.chainID = te.tcl.MakeTxChainOrigin(te.cmtAddress)
	//
	// Initialize the nodes.
	te.mempools = make([]mempool.Mempool, len(te.peerIdentities))
	te.stores = make([]state.Store, len(te.peerIdentities))
	for i := range te.peerIdentities {
		te.stores[i] = state.NewStoreWithUniqueWriteMutex(mapdb.NewMapDB())
		_, err := origin.InitChainByAnchorOutput(te.stores[i], te.originAO, testutil.L1API)
		require.NoError(t, err)
		chainMetrics := metrics.NewChainMetricsProvider().GetChainMetrics(isc.EmptyChainID())
		te.mempools[i] = mempool.New(
			te.ctx,
			testutil.L1API,
			te.chainID,
			te.peerIdentities[i],
			te.networkProviders[i],
			te.log.Named(fmt.Sprintf("N#%v", i)),
			chainMetrics.Mempool,
			chainMetrics.Pipe,
			chain.NewEmptyChainListener(),
			24*time.Hour,
			1*time.Second,
		)
	}
	return te
}

func (te *testEnv) stateForAO(i int, ao *isc.ChainOutputs) state.State {
	l1Commitment, err := transaction.L1CommitmentFromAnchorOutput(ao.AnchorOutput)
	require.NoError(te.t, err)
	st, err := te.stores[i].StateByTrieRoot(l1Commitment.TrieRoot())
	require.NoError(te.t, err)
	return st
}

func (te *testEnv) close() {
	te.ctxCancel()
	te.peeringNetwork.Close()
	te.log.Sync()
}

////////////////////////////////////////////////////////////////////////////////

func getRequestsOnLedger(t *testing.T, chainAddress iotago.Address, amount int, f ...func(int, *isc.RequestParameters)) []isc.OnLedgerRequest {
	result := make([]isc.OnLedgerRequest, amount)
	for i := range result {
		requestParams := isc.RequestParameters{
			TargetAddress: chainAddress,
			Assets:        nil,
			Metadata: &isc.SendMetadata{
				TargetContract: isc.Hn("dummyTargetContract"),
				EntryPoint:     isc.Hn("dummyEP"),
				Params:         dict.New(),
				Allowance:      nil,
				GasBudget:      1000,
			},
			AdjustToMinimumStorageDeposit: true,
		}
		if len(f) == 1 {
			f[0](i, &requestParams)
		}
		output := transaction.BasicOutputFromPostData(
			tpkg.RandEd25519Address(),
			isc.EmptyContractIdentity(),
			requestParams,
			testutil.L1API,
		)
		outputID := tpkg.RandOutputID(uint16(i))
		var err error
		result[i], err = isc.OnLedgerFromUTXO(output, outputID)
		require.NoError(t, err)
	}
	return result
}<|MERGE_RESOLUTION|>--- conflicted
+++ resolved
@@ -779,11 +779,7 @@
 	te.log = testlogger.NewLogger(t)
 	//
 	// Create ledger accounts.
-<<<<<<< HEAD
-	te.utxoDB = utxodb.New(parameters.L1API())
-=======
 	te.utxoDB = utxodb.New(testutil.L1API)
->>>>>>> 9c2279ea
 	te.governor = cryptolib.NewKeyPair()
 	_, err := te.utxoDB.GetFundsFromFaucet(te.governor.Address())
 	require.NoError(t, err)
