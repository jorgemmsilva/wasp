--- conflicted
+++ resolved
@@ -430,11 +430,7 @@
 
 	// create a fake tx so that the deposit is visible by the EVM
 	// discard remainder in decimals conversion
-<<<<<<< HEAD
-	wei, _ := util.BaseTokensDecimalsToEthereumDecimals(r.Assets.BaseTokens, newEmulatorContext(ctx).BaseTokensDecimals())
-=======
-	wei := util.MustBaseTokensDecimalsToEthereumDecimalsExact(assets.BaseTokens, newEmulatorContext(ctx).BaseTokensDecimals())
->>>>>>> 2e9648c7
+	wei := util.MustBaseTokensDecimalsToEthereumDecimalsExact(r.Assets.BaseTokens, newEmulatorContext(ctx).BaseTokensDecimals())
 	nonce := uint64(0)
 	// encode the txdata as <AgentID sender>+<Assets>+[blockIndex + reqIndex] // the last part [ ] is needed so we don't produce txs with colliding hashes in the same or different blocks.
 	txData := []byte{}
